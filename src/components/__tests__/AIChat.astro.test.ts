--- conflicted
+++ resolved
@@ -95,8 +95,6 @@
   return { default: mockFn }
 })
 
-<<<<<<< HEAD
-=======
 // Helper function to render Astro components in tests
 // Note: Currently unused but kept for future test implementation
 // eslint-disable-next-line @typescript-eslint/no-unused-vars
@@ -112,7 +110,6 @@
   return { container }
 }
 
->>>>>>> 1b79e19f
 describe('AIChat.astro', () => {
   beforeEach(() => {
     document.body.innerHTML = ''
@@ -142,7 +139,6 @@
   })
 
   it.skip('renders with custom props', async () => {
-<<<<<<< HEAD
     // const { container } = await renderAstroComponent(AIChat, {
     //   availableModels: [
     //     { id: 'openai/gpt-4', name: 'GPT-4' },
@@ -152,20 +148,6 @@
     //   title: 'Custom AI Assistant',
     //   description: 'Specialized AI chat for technical support',
     // })
-=======
-    // eslint-disable-next-line @typescript-eslint/no-unused-vars
-    const customProps = {
-      availableModels: [
-        { id: 'openai/gpt-4', name: 'GPT-4' },
-        { id: 'anthropic/claude-3', name: 'Claude 3' },
-      ],
-      showModelSelector: false,
-      title: 'Custom AI Assistant',
-      description: 'Specialized AI chat for technical support',
-    }
-
-    // const { container } = await renderAstroComponent(AIChat, customProps)
->>>>>>> 1b79e19f
 
     // Check if the custom title and description are rendered
     // const h2Element = container.querySelector('h2')
