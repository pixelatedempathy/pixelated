--- conflicted
+++ resolved
@@ -226,13 +226,6 @@
   }
 }
 
-<<<<<<< HEAD
-/**
- * Export security event types for external use
- */
-export { SecurityEventType } from '../security'
-=======
->>>>>>> 71c02bda
 
 /**
  * Default export for convenience
