--- conflicted
+++ resolved
@@ -76,16 +76,8 @@
 
     echo "$VPS_SSH_PRIVATE_KEY_B64" | base64 -d > "$SSH_KEY_FILE"
 
-<<<<<<< HEAD
     if ! head -n 1 "$SSH_KEY_FILE" | grep -q "-----BEGIN"; then
       echo "❌ Invalid SSH key format"
-=======
-    # Validate SSH key format - compatible with BusyBox grep
-    FIRST_LINE=$(head -n 1 "$SSH_KEY_FILE")
-    if ! echo "$FIRST_LINE" | grep -q "BEGIN"; then
-      echo "❌ Invalid SSH key format - expected key to start with BEGIN marker"
-      echo "First line: $FIRST_LINE"
->>>>>>> 3577a9ac
       exit 1
     fi
 
@@ -555,6 +547,11 @@
   - if: $CI_COMMIT_BRANCH == "main"
     when: manual
   - if: $CI_PIPELINE_SOURCE == "schedule"
+  - if: $CI_COMMIT_BRANCH == "master"
+    when: manual
+  - if: $CI_COMMIT_BRANCH == "main"
+    when: manual
+  - if: $CI_PIPELINE_SOURCE == "schedule"
   allow_failure: true
   timeout: 10m
 
