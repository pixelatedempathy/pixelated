--- conflicted
+++ resolved
@@ -1,9 +1,6 @@
 ---
 applyTo: 'none'
-<<<<<<< HEAD
-=======
 description: 'Clean code principles for all languages and frameworks'
->>>>>>> 80367994
 ---
 
 # Clean Code Guidelines
