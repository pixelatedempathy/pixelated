--- conflicted
+++ resolved
@@ -3,17 +3,10 @@
  * Provides real-time threat detection at the edge with ML-powered analysis
  */
 
-<<<<<<< HEAD
-import { EventEmitter } from 'events';
-import { Redis } from 'ioredis';
-import * as tf from '@tensorflow/tfjs';
-import { createBuildSafeLogger } from '../../logging/build-safe-logger';
-=======
 import { EventEmitter } from 'events'
 import { Redis } from 'ioredis'
 import * as tf from '@tensorflow/tfjs'
 import { createBuildSafeLogger } from '../../logging/build-safe-logger'
->>>>>>> cb8b3547
 
 import {
   EdgeDetectionConfig,
@@ -83,25 +76,6 @@
 
   async initialize(): Promise<void> {
     try {
-<<<<<<< HEAD
-      logger.info('Initializing Edge Threat Detection System');
-
-      // Initialize Redis connection
-      await this.initializeRedis();
-
-      // Load AI models
-      await this.loadAIModels();
-
-      // Initialize edge node tracking
-      await this.initializeEdgeNodes();
-
-      // Start model monitoring
-      await this.startModelMonitoring();
-
-      this.emit('system_initialized');
-      logger.info('Edge Threat Detection System initialized successfully');
-
-=======
       logger.info('Initializing Edge Threat Detection System')
 
       // Initialize Redis connection
@@ -118,7 +92,6 @@
 
       this.emit('system_initialized')
       logger.info('Edge Threat Detection System initialized successfully')
->>>>>>> cb8b3547
     } catch (error) {
       logger.error('Failed to initialize Edge Threat Detection System:', {
         error,
@@ -153,15 +126,9 @@
 
   private async loadModel(modelConfig: AIModelConfig): Promise<void> {
     try {
-<<<<<<< HEAD
-      logger.info(`Loading AI model: ${modelConfig.modelId}`);
-
-      let model: tf.GraphModel | tf.Sequential;
-=======
       logger.info(`Loading AI model: ${modelConfig.modelId}`)
 
       let model: tf.GraphModel | tf.Sequential
->>>>>>> cb8b3547
 
       switch (modelConfig.framework) {
         case 'tensorflow':
@@ -171,11 +138,7 @@
           throw new Error(`Unsupported framework: ${modelConfig.framework}`)
       }
 
-<<<<<<< HEAD
-      this.models.set(modelConfig.modelId, model);
-=======
       this.models.set(modelConfig.modelId, model)
->>>>>>> cb8b3547
 
       // Initialize performance tracking
       this.modelPerformance.set(modelConfig.modelId, {
@@ -185,18 +148,10 @@
         recall: modelConfig.performance.recall,
         f1Score: modelConfig.performance.f1Score,
         inferenceTime: 0,
-<<<<<<< HEAD
-        memoryUsage: 0
-      });
-
-      logger.info(`AI model loaded successfully: ${modelConfig.modelId}`);
-
-=======
         memoryUsage: 0,
       })
 
       logger.info(`AI model loaded successfully: ${modelConfig.modelId}`)
->>>>>>> cb8b3547
     } catch (error) {
       logger.error(`Failed to load AI model ${modelConfig.modelId}:`, { error })
       throw error
@@ -210,11 +165,7 @@
       // In a real implementation, this would load a pre-trained model
       // For now, create a dummy model based on the configuration
 
-<<<<<<< HEAD
-      const model = tf.sequential();
-=======
       const model = tf.sequential()
->>>>>>> cb8b3547
 
       // Add layers based on model type
       switch (modelConfig.modelType) {
@@ -238,18 +189,10 @@
       model.compile({
         optimizer: tf.train.adam(0.001),
         loss: this.getLossFunction(modelConfig.modelType),
-<<<<<<< HEAD
-        metrics: ['accuracy']
-      });
-
-      return model;
-
-=======
         metrics: ['accuracy'],
       })
 
       return model
->>>>>>> cb8b3547
     } catch (error) {
       logger.error(`Failed to build TensorFlow model ${modelConfig.modelId}:`, {
         error,
@@ -263,129 +206,6 @@
     modelConfig: AIModelConfig,
   ): void {
     // Autoencoder architecture for anomaly detection
-<<<<<<< HEAD
-    model.add(tf.layers.dense({
-      units: 64,
-      activation: 'relu',
-      inputShape: [10]
-    }));
-
-    model.add(tf.layers.dense({
-      units: 32,
-      activation: 'relu'
-    }));
-
-    model.add(tf.layers.dense({
-      units: 16,
-      activation: 'relu'
-    }));
-
-    model.add(tf.layers.dense({
-      units: 8,
-      activation: 'relu'
-    }));
-
-    // Decoder
-    model.add(tf.layers.dense({
-      units: 16,
-      activation: 'relu'
-    }));
-
-    model.add(tf.layers.dense({
-      units: 32,
-      activation: 'relu'
-    }));
-
-    model.add(tf.layers.dense({
-      units: 64,
-      activation: 'relu'
-    }));
-
-    model.add(tf.layers.dense({
-      units: 10,
-      activation: 'sigmoid'
-    }));
-  }
-
-  private buildClassificationModel(model: tf.Sequential, modelConfig: AIModelConfig): void {
-    // Classification model for threat categorization
-    model.add(tf.layers.dense({
-      units: 128,
-      activation: 'relu',
-      inputShape: [10]
-    }));
-
-    model.add(tf.layers.dropout({ rate: 0.3 }));
-
-    model.add(tf.layers.dense({
-      units: 64,
-      activation: 'relu'
-    }));
-
-    model.add(tf.layers.dropout({ rate: 0.2 }));
-
-    model.add(tf.layers.dense({
-      units: 32,
-      activation: 'relu'
-    }));
-
-    model.add(tf.layers.dense({
-      units: 4, // 4 threat categories: low, medium, high, critical
-      activation: 'softmax'
-    }));
-  }
-
-  private buildClusteringModel(model: tf.Sequential, modelConfig: AIModelConfig): void {
-    // Clustering model for threat grouping
-    model.add(tf.layers.dense({
-      units: 64,
-      activation: 'relu',
-      inputShape: [10]
-    }));
-
-    model.add(tf.layers.dense({
-      units: 32,
-      activation: 'relu'
-    }));
-
-    model.add(tf.layers.dense({
-      units: 16,
-      activation: 'relu'
-    }));
-
-    model.add(tf.layers.dense({
-      units: 8,
-      activation: 'relu'
-    }));
-  }
-
-  private buildPredictionModel(model: tf.Sequential, modelConfig: AIModelConfig): void {
-    // Prediction model for threat forecasting
-    model.add(tf.layers.dense({
-      units: 100,
-      activation: 'relu',
-      inputShape: [10]
-    }));
-
-    model.add(tf.layers.dropout({ rate: 0.2 }));
-
-    model.add(tf.layers.dense({
-      units: 50,
-      activation: 'relu'
-    }));
-
-    model.add(tf.layers.dropout({ rate: 0.2 }));
-
-    model.add(tf.layers.dense({
-      units: 25,
-      activation: 'relu'
-    }));
-
-    model.add(tf.layers.dense({
-      units: 1,
-      activation: 'sigmoid'
-    }));
-=======
     model.add(
       tf.layers.dense({
         units: 64,
@@ -556,7 +376,6 @@
         activation: 'sigmoid',
       }),
     )
->>>>>>> cb8b3547
   }
 
   private getLossFunction(modelType: string): string {
@@ -592,11 +411,7 @@
         }
       }
 
-<<<<<<< HEAD
-      logger.info(`Initialized ${this.nodeStatus.size} edge nodes`);
-=======
       logger.info(`Initialized ${this.nodeStatus.size} edge nodes`)
->>>>>>> cb8b3547
     } catch (error) {
       logger.error('Failed to initialize edge nodes:', { error })
       throw error
@@ -617,13 +432,8 @@
         if (performance) {
           // Simulate performance monitoring
           // In a real implementation, this would collect actual metrics
-<<<<<<< HEAD
-          performance.inferenceTime = Math.random() * 100 + 50; // 50-150ms
-          performance.memoryUsage = Math.random() * 100 + 100; // 100-200MB
-=======
           performance.inferenceTime = Math.random() * 100 + 50 // 50-150ms
           performance.memoryUsage = Math.random() * 100 + 100 // 100-200MB
->>>>>>> cb8b3547
 
           // Check for performance degradation
           if (
@@ -643,26 +453,6 @@
     threatData: RealTimeThreatData,
   ): Promise<EdgeDetectionResult> {
     try {
-<<<<<<< HEAD
-      logger.info('Detecting threat at edge', { threatId: threatData.threatId, region: threatData.region });
-
-      const startTime = Date.now();
-
-      // Step 1: Preprocess threat data
-      const processedData = await this.preprocessThreatData(threatData);
-
-      // Step 2: Extract features for ML models
-      const features = await this.extractFeatures(processedData);
-
-      // Step 3: Run anomaly detection
-      const anomalyScore = await this.detectAnomaly(features);
-
-      // Step 4: Run threat classification
-      const classificationResult = await this.classifyThreat(features);
-
-      // Step 5: Run threat prediction
-      const predictionScore = await this.predictThreat(features);
-=======
       logger.info('Detecting threat at edge', {
         threatId: threatData.threatId,
         region: threatData.region,
@@ -684,20 +474,14 @@
 
       // Step 5: Run threat prediction
       const predictionScore = await this.predictThreat(features)
->>>>>>> cb8b3547
 
       // Step 6: Combine results and make final decision
       const finalResult = await this.combineResults(
         anomalyScore,
         classificationResult,
         predictionScore,
-<<<<<<< HEAD
-        features
-      );
-=======
         features,
       )
->>>>>>> cb8b3547
 
       // Step 7: Create detection result
       const detectionResult: EdgeDetectionResult = {
@@ -710,16 +494,6 @@
         indicators: this.extractIndicators(threatData, finalResult),
         aiModel: finalResult.primaryModel,
         processingTime: Date.now() - startTime,
-<<<<<<< HEAD
-        timestamp: new Date()
-      };
-
-      // Step 8: Cache result for real-time access
-      await this.cacheDetectionResult(detectionResult);
-
-      // Step 9: Update edge node status
-      await this.updateEdgeNodeStatus(detectionResult.edgeNodeId, detectionResult.processingTime);
-=======
         timestamp: new Date(),
       }
 
@@ -731,23 +505,14 @@
         detectionResult.edgeNodeId,
         detectionResult.processingTime,
       )
->>>>>>> cb8b3547
 
       this.emit('threat_detected', {
         detectionId: detectionResult.detectionId,
         threatId: threatData.threatId,
-<<<<<<< HEAD
-        severity: detectionResult.severity
-      });
-
-      return detectionResult;
-
-=======
         severity: detectionResult.severity,
       })
 
       return detectionResult
->>>>>>> cb8b3547
     } catch (error) {
       logger.error('Failed to detect threat at edge:', {
         error,
@@ -782,27 +547,6 @@
 
   private createFeatureVector(threatData: RealTimeThreatData): number[] {
     // Create numerical feature vector for ML models
-<<<<<<< HEAD
-    const features: number[] = [];
-
-    // Threat severity
-    features.push(threatData.severity);
-
-    // Confidence level
-    features.push(threatData.confidence);
-
-    // Number of indicators
-    features.push(threatData.indicators.length / 10); // Normalize to 0-1
-
-    // Time-based features
-    const hour = threatData.timestamp.getHours();
-    features.push(hour / 24); // Hour of day (0-1)
-    features.push((hour >= 9 && hour <= 17) ? 1 : 0); // Business hours
-
-    // Indicator type distribution
-    const indicatorTypes = new Set(threatData.indicators.map(i => i.indicatorType));
-    features.push(indicatorTypes.size / 5); // Normalize to 0-1
-=======
     const features: number[] = []
 
     // Threat severity
@@ -824,7 +568,6 @@
       threatData.indicators.map((i) => i.indicatorType),
     )
     features.push(indicatorTypes.size / 5) // Normalize to 0-1
->>>>>>> cb8b3547
 
     // Geographic features (if available)
     if (threatData.context?.geographicLocation) {
@@ -838,11 +581,7 @@
       features.push(0)
     }
 
-<<<<<<< HEAD
-    return features.slice(0, 10);
-=======
     return features.slice(0, 10)
->>>>>>> cb8b3547
   }
 
   private async extractFeatures(
@@ -859,17 +598,6 @@
         return this.fallbackAnomalyDetection(features)
       }
 
-<<<<<<< HEAD
-      const input = tf.tensor2d([features]);
-      const prediction = await anomalyModel.predict(input) as tf.Tensor;
-      const anomalyScore = await prediction.data();
-
-      input.dispose();
-      prediction.dispose();
-
-      return anomalyScore[0];
-
-=======
       const input = tf.tensor2d([features])
       const prediction = (await anomalyModel.predict(input)) as tf.Tensor
       const anomalyScore = await prediction.data()
@@ -878,7 +606,6 @@
       prediction.dispose()
 
       return anomalyScore[0]
->>>>>>> cb8b3547
     } catch (error) {
       logger.error('Anomaly detection failed:', { error })
       return this.fallbackAnomalyDetection(features)
@@ -887,15 +614,6 @@
 
   private fallbackAnomalyDetection(features: number[]): number {
     // Simple statistical anomaly detection
-<<<<<<< HEAD
-    const mean = features.reduce((sum, val) => sum + val, 0) / features.length;
-    const variance = features.reduce((sum, val) => sum + Math.pow(val - mean, 2), 0) / features.length;
-    const stdDev = Math.sqrt(variance);
-
-    // Calculate z-score for the most anomalous feature
-    const maxDeviation = Math.max(...features.map(f => Math.abs(f - mean)));
-    const zScore = maxDeviation / (stdDev || 1);
-=======
     const mean = features.reduce((sum, val) => sum + val, 0) / features.length
     const variance =
       features.reduce((sum, val) => sum + Math.pow(val - mean, 2), 0) /
@@ -905,7 +623,6 @@
     // Calculate z-score for the most anomalous feature
     const maxDeviation = Math.max(...features.map((f) => Math.abs(f - mean)))
     const zScore = maxDeviation / (stdDev || 1)
->>>>>>> cb8b3547
 
     // Normalize to 0-1 range
     return Math.min(zScore / 3, 1)
@@ -921,18 +638,6 @@
         return this.fallbackClassification(features)
       }
 
-<<<<<<< HEAD
-      const input = tf.tensor2d([features]);
-      const prediction = await classificationModel.predict(input) as tf.Tensor;
-      const probabilities = await prediction.data();
-
-      input.dispose();
-      prediction.dispose();
-
-      // Map probabilities to threat types
-      const threatTypes = ['low', 'medium', 'high', 'critical'];
-      const maxIndex = probabilities.indexOf(Math.max(...Array.from(probabilities)));
-=======
       const input = tf.tensor2d([features])
       const prediction = (await classificationModel.predict(input)) as tf.Tensor
       const probabilities = await prediction.data()
@@ -945,19 +650,12 @@
       const maxIndex = probabilities.indexOf(
         Math.max(...Array.from(probabilities)),
       )
->>>>>>> cb8b3547
 
       return {
         threatType: threatTypes[maxIndex],
         confidence: probabilities[maxIndex],
-<<<<<<< HEAD
-        probabilities: Array.from(probabilities)
-      };
-
-=======
         probabilities: Array.from(probabilities),
       }
->>>>>>> cb8b3547
     } catch (error) {
       logger.error('Threat classification failed:', { error })
       return this.fallbackClassification(features)
@@ -966,12 +664,8 @@
 
   private fallbackClassification(features: number[]): ClassificationResult {
     // Simple rule-based classification
-<<<<<<< HEAD
-    const avgFeature = features.reduce((sum, val) => sum + val, 0) / features.length;
-=======
     const avgFeature =
       features.reduce((sum, val) => sum + val, 0) / features.length
->>>>>>> cb8b3547
 
     if (avgFeature > 0.7) {
       return {
@@ -1008,17 +702,6 @@
         return this.fallbackPrediction(features)
       }
 
-<<<<<<< HEAD
-      const input = tf.tensor2d([features]);
-      const prediction = await predictionModel.predict(input) as tf.Tensor;
-      const threatProbability = await prediction.data();
-
-      input.dispose();
-      prediction.dispose();
-
-      return threatProbability[0];
-
-=======
       const input = tf.tensor2d([features])
       const prediction = (await predictionModel.predict(input)) as tf.Tensor
       const threatProbability = await prediction.data()
@@ -1027,7 +710,6 @@
       prediction.dispose()
 
       return threatProbability[0]
->>>>>>> cb8b3547
     } catch (error) {
       logger.error('Threat prediction failed:', { error })
       return this.fallbackPrediction(features)
@@ -1052,13 +734,8 @@
       const weights = {
         anomaly: 0.3,
         classification: 0.4,
-<<<<<<< HEAD
-        prediction: 0.3
-      };
-=======
         prediction: 0.3,
       }
->>>>>>> cb8b3547
 
       // Calculate weighted severity score
       const severityScore =
@@ -1066,31 +743,17 @@
         this.mapThreatTypeToScore(classificationResult.threatType) *
           weights.classification +
         predictionScore * weights.prediction
-<<<<<<< HEAD
-      );
-
-      // Determine final threat type based on combined score
-      const finalThreatType = this.determineFinalThreatType(severityScore, classificationResult);
-=======
 
       // Determine final threat type based on combined score
       const finalThreatType = this.determineFinalThreatType(
         severityScore,
         classificationResult,
       )
->>>>>>> cb8b3547
 
       // Calculate final confidence
       const finalConfidence = this.calculateFinalConfidence(
         classificationResult.confidence,
         anomalyScore,
-<<<<<<< HEAD
-        predictionScore
-      );
-
-      // Select primary model based on highest confidence
-      const primaryModel = this.selectPrimaryModel(anomalyScore, classificationResult, predictionScore);
-=======
         predictionScore,
       )
 
@@ -1100,7 +763,6 @@
         classificationResult,
         predictionScore,
       )
->>>>>>> cb8b3547
 
       return {
         threatType: finalThreatType,
@@ -1111,16 +773,9 @@
           anomaly: anomalyScore,
           classification: classificationResult.confidence,
           prediction: predictionScore,
-<<<<<<< HEAD
-          combined: severityScore
-        }
-      };
-
-=======
           combined: severityScore,
         },
       }
->>>>>>> cb8b3547
     } catch (error) {
       logger.error('Failed to combine detection results:', { error })
       throw error
@@ -1167,15 +822,6 @@
     predictionScore: number,
   ): string {
     const scores = {
-<<<<<<< HEAD
-      'anomaly_detection': anomalyScore,
-      'threat_classification': classificationResult.confidence,
-      'threat_prediction': predictionScore
-    };
-
-    let maxScore = 0;
-    let primaryModel = 'threat_classification'; // Default
-=======
       anomaly_detection: anomalyScore,
       threat_classification: classificationResult.confidence,
       threat_prediction: predictionScore,
@@ -1183,7 +829,6 @@
 
     let maxScore = 0
     let primaryModel = 'threat_classification' // Default
->>>>>>> cb8b3547
 
     for (const [model, score] of Object.entries(scores)) {
       if (score > maxScore) {
@@ -1192,11 +837,7 @@
       }
     }
 
-<<<<<<< HEAD
-    return primaryModel;
-=======
     return primaryModel
->>>>>>> cb8b3547
   }
 
   private mapScoreToSeverity(
@@ -1213,11 +854,7 @@
     finalResult: CombinedResult,
   ): ThreatIndicator[] {
     // Extract and enhance indicators based on detection results
-<<<<<<< HEAD
-    const enhancedIndicators: ThreatIndicator[] = [];
-=======
     const enhancedIndicators: ThreatIndicator[] = []
->>>>>>> cb8b3547
 
     for (const indicator of threatData.indicators) {
       enhancedIndicators.push({
@@ -1231,22 +868,14 @@
       })
     }
 
-<<<<<<< HEAD
-    return enhancedIndicators;
-=======
     return enhancedIndicators
->>>>>>> cb8b3547
   }
 
   private selectOptimalEdgeNode(region: string): string {
     // Select the edge node with the lowest load and highest availability
-<<<<<<< HEAD
-    const nodes = Array.from(this.nodeStatus.values()).filter(node => node.region === region);
-=======
     const nodes = Array.from(this.nodeStatus.values()).filter(
       (node) => node.region === region,
     )
->>>>>>> cb8b3547
 
     if (nodes.length === 0) {
       return 'default_node'
@@ -1267,17 +896,10 @@
       severity: result.severity,
       confidence: result.confidence,
       region: result.region,
-<<<<<<< HEAD
-      timestamp: result.timestamp
-    };
-
-    await this.redis.setex(cacheKey, 1800, JSON.stringify(cacheData)); // 30 minutes TTL
-=======
       timestamp: result.timestamp,
     }
 
     await this.redis.setex(cacheKey, 1800, JSON.stringify(cacheData)) // 30 minutes TTL
->>>>>>> cb8b3547
   }
 
   private async updateEdgeNodeStatus(
@@ -1306,12 +928,6 @@
     nodeIds: string[],
   ): Promise<boolean> {
     try {
-<<<<<<< HEAD
-      logger.info('Deploying AI model to edge nodes', { modelId: modelConfig.modelId, nodeCount: nodeIds.length });
-
-      // Load the model first
-      await this.loadModel(modelConfig);
-=======
       logger.info('Deploying AI model to edge nodes', {
         modelId: modelConfig.modelId,
         nodeCount: nodeIds.length,
@@ -1319,21 +935,14 @@
 
       // Load the model first
       await this.loadModel(modelConfig)
->>>>>>> cb8b3547
 
       // Deploy to specified nodes
       for (const nodeId of nodeIds) {
         await this.deployModelToNode(modelConfig.modelId, nodeId)
       }
 
-<<<<<<< HEAD
-      this.emit('model_deployed', { modelId: modelConfig.modelId, nodeIds });
-      return true;
-
-=======
       this.emit('model_deployed', { modelId: modelConfig.modelId, nodeIds })
       return true
->>>>>>> cb8b3547
     } catch (error) {
       logger.error('Failed to deploy AI model:', {
         error,
@@ -1363,16 +972,9 @@
       }
 
       // Update node status
-<<<<<<< HEAD
-      status.lastHeartbeat = new Date();
-
-      logger.info(`Model ${modelId} deployed to node ${nodeId}`);
-
-=======
       status.lastHeartbeat = new Date()
 
       logger.info(`Model ${modelId} deployed to node ${nodeId}`)
->>>>>>> cb8b3547
     } catch (error) {
       logger.error(`Failed to deploy model to node ${nodeId}:`, { error })
       throw error
@@ -1383,22 +985,6 @@
     thresholds: DetectionThresholds,
   ): Promise<boolean> {
     try {
-<<<<<<< HEAD
-      logger.info('Updating detection thresholds', { thresholds });
-
-      // Validate thresholds
-      this.validateThresholds(thresholds);
-
-      // Update thresholds
-      this.detectionThresholds = thresholds;
-
-      // Cache new thresholds
-      await this.redis.setex('edge_detection_thresholds', 3600, JSON.stringify(thresholds));
-
-      this.emit('thresholds_updated', { thresholds });
-      return true;
-
-=======
       logger.info('Updating detection thresholds', { thresholds })
 
       // Validate thresholds
@@ -1416,7 +1002,6 @@
 
       this.emit('thresholds_updated', { thresholds })
       return true
->>>>>>> cb8b3547
     } catch (error) {
       logger.error('Failed to update detection thresholds:', { error })
       return false
@@ -1437,14 +1022,6 @@
     }
 
     // Validate severity thresholds
-<<<<<<< HEAD
-    const severityThresholds = thresholds.severity;
-    if (severityThresholds.low < 0 || severityThresholds.low > 1 ||
-      severityThresholds.medium < 0 || severityThresholds.medium > 1 ||
-      severityThresholds.high < 0 || severityThresholds.high > 1 ||
-      severityThresholds.critical < 0 || severityThresholds.critical > 1) {
-      throw new Error('Severity thresholds must be between 0 and 1');
-=======
     const severityThresholds = thresholds.severity
     if (
       severityThresholds.low < 0 ||
@@ -1457,17 +1034,12 @@
       severityThresholds.critical > 1
     ) {
       throw new Error('Severity thresholds must be between 0 and 1')
->>>>>>> cb8b3547
     }
   }
 
   async getHealthStatus(): Promise<HealthStatus> {
     try {
-<<<<<<< HEAD
-      const startTime = Date.now();
-=======
       const startTime = Date.now()
->>>>>>> cb8b3547
 
       // Check Redis connection
       const redisHealthy = await this.checkRedisHealth()
@@ -1488,15 +1060,10 @@
       }
 
       // Check edge node availability
-<<<<<<< HEAD
-      const activeNodes = Array.from(this.nodeStatus.values()).filter(node => node.status === 'online').length;
-      const totalNodes = this.nodeStatus.size;
-=======
       const activeNodes = Array.from(this.nodeStatus.values()).filter(
         (node) => node.status === 'online',
       ).length
       const totalNodes = this.nodeStatus.size
->>>>>>> cb8b3547
 
       if (activeNodes === 0) {
         return {
@@ -1505,25 +1072,15 @@
         }
       }
 
-<<<<<<< HEAD
-      const responseTime = Date.now() - startTime;
-=======
       const responseTime = Date.now() - startTime
->>>>>>> cb8b3547
 
       return {
         healthy: true,
         message: 'Edge threat detection system is healthy',
         responseTime,
         activeNodes,
-<<<<<<< HEAD
-        totalNodes
-      };
-
-=======
         totalNodes,
       }
->>>>>>> cb8b3547
     } catch (error) {
       logger.error('Health check failed:', { error })
       return {
@@ -1545,11 +1102,7 @@
 
   async shutdown(): Promise<void> {
     try {
-<<<<<<< HEAD
-      logger.info('Shutting down Edge Threat Detection System');
-=======
       logger.info('Shutting down Edge Threat Detection System')
->>>>>>> cb8b3547
 
       // Dispose of TensorFlow models
       for (const [modelId, model] of this.models) {
@@ -1559,27 +1112,16 @@
         logger.info(`Disposed model: ${modelId}`)
       }
 
-<<<<<<< HEAD
-      this.models.clear();
-      this.modelPerformance.clear();
-=======
       this.models.clear()
       this.modelPerformance.clear()
->>>>>>> cb8b3547
 
       // Close Redis connection
       if (this.redis) {
         await this.redis.quit()
       }
 
-<<<<<<< HEAD
-      this.emit('system_shutdown');
-      logger.info('Edge Threat Detection System shutdown completed');
-
-=======
       this.emit('system_shutdown')
       logger.info('Edge Threat Detection System shutdown completed')
->>>>>>> cb8b3547
     } catch (error) {
       logger.error('Error during shutdown:', { error })
       throw error
