---
applyTo: '**'
<<<<<<< HEAD
=======
description: 'Pixelated Empathy core development principles and technology stack guidelines'
name: 'code-guidelines'
>>>>>>> 80367994
---

# Pixelated Empathy Code Guidelines

## Core Development Principles

### Security & Privacy First
- **HIPAA++ Compliance**: All data handling must exceed standard HIPAA requirements
- **Zero-Knowledge Architecture**: Implement fully homomorphic encryption (FHE) with <50ms latency
- **Bias Detection**: Integrate real-time bias monitoring in all AI interactions
- **Audit Trails**: Log all therapeutic interactions for compliance validation

### Technology Stack Adherence
- **Frontend**: Astro 5.x + React 19.x + TypeScript, TailwindCSS 4.x + UnoCSS
- **Backend**: Python 3.11+ with uv, PyTorch, Flask microservices
- **Package Management**: pnpm (required), uv for Python
- **Database**: PostgreSQL, MongoDB, Redis with encryption at rest

### Performance Requirements
- **Response Time**: <50ms for AI conversational interactions
- **Availability**: 99.9% uptime for training sessions
- **Memory Optimization**: Use torch.cuda.amp, gradient checkpointing, PEFT methods
- **Bundle Optimization**: Implement code splitting, tree shaking, lazy loading

## Code Quality Standards

### File Organization
```
src/
├── components/           # Domain-organized React components
│   ├── admin/           # Admin dashboard components
│   ├── ai/              # AI chat and interaction components
│   ├── auth/            # Authentication components
│   └── ui/              # Reusable UI components (shadcn/ui)
├── lib/
│   ├── ai/              # AI service integrations
│   ├── security/        # FHE and encryption utilities
│   ├── fhe/             # Fully homomorphic encryption
│   └── bias-detection/  # Bias monitoring services
ai/
├── models/              # ML model definitions
├── inference/           # Model inference services
├── safety/              # Safety validation systems
└── api/                 # Python API services
```

### Naming Conventions
- **Components**: PascalCase (`BiasDetectionEngine.tsx`)
- **Files**: kebab-case for pages (`mental-health-chat.astro`), camelCase for utilities
- **Python**: snake_case (`bias_detection_engine.py`)
- **Constants**: UPPER_SNAKE_CASE (`MILLISECONDS_PER_DAY`)
- **Types**: PascalCase with descriptive suffixes (`TherapeuticSessionData`)

### Implementation Guidelines
- **Single Responsibility**: Functions should do one thing well (<20 lines)
- **Immutable State**: Prefer const, minimize mutable state
- **Error Handling**: Implement comprehensive error boundaries and validation
- **Type Safety**: Use strict TypeScript with explicit interfaces
- **Testing**: Maintain 70%+ coverage, focus on critical therapeutic logic

### AI/ML Specific Rules
- **Model Architecture**: Modular, configurable designs with proper memory management
- **Training**: Use mixed precision, gradient checkpointing, distributed training
- **Inference**: Optimize with quantization, ONNX/TorchScript for production
- **Validation**: Comprehensive bias testing and safety validation

### Security Implementation
- **Encryption**: All sensitive data encrypted with FHE
- **Authentication**: JWT with proper rotation and validation
- **Input Validation**: Sanitize all user inputs, especially therapeutic content
- **Logging**: Secure audit trails without exposing sensitive data

### Component Development (shadcn/ui)
- Use `cn()` utility for class merging
- Follow variant patterns with sensible defaults
- Ensure WCAG AA accessibility compliance
- Implement proper focus management and keyboard navigation

## Development Workflow

### Code Changes
- Make changes file by file for review
- Provide complete edits in single chunks per file
- Preserve existing functionality unless explicitly requested
- Use descriptive commit messages following conventional commits

### Quality Assurance
- Run type checking: `pnpm typecheck`
- Execute tests: `pnpm test` and `pytest`
- Security scanning: `pnpm security:scan`
- Performance testing: `./scripts/test-performance.sh`

### AI Assistant Behavior
- Verify information before presenting solutions
- Prioritize security and performance in all suggestions
- Include comprehensive error handling and edge case management
- Suggest appropriate tests for new or modified code
- Maintain compatibility with project's technology stack
- Focus on therapeutic use case requirements and compliance needs<|MERGE_RESOLUTION|>--- conflicted
+++ resolved
@@ -1,10 +1,7 @@
 ---
 applyTo: '**'
-<<<<<<< HEAD
-=======
 description: 'Pixelated Empathy core development principles and technology stack guidelines'
 name: 'code-guidelines'
->>>>>>> 80367994
 ---
 
 # Pixelated Empathy Code Guidelines
