name: Build & Sentry Release

permissions:
  contents: read
  packages: write
on:
  push:
    branches: [master]
  workflow_dispatch:

jobs:
  build:
    runs-on: ubuntu-latest
    env:
      SENTRY_AUTH_TOKEN: ${{ secrets.SENTRY_AUTH_TOKEN }}
      GITHUB_TOKEN: ${{ secrets.GITHUB_TOKEN }}
      NODE_OPTIONS: "--max-old-space-size=4096"
    steps:
<<<<<<< HEAD
    - name: Checkout
      uses: actions/checkout@v4

    - name: Use Node.js
      uses: actions/setup-node@v4
      with:
        node-version: '24'
        cache: 'pnpm'

    - name: Setup pnpm
      uses: pnpm/action-setup@v4
      with:
        version: 10.17.1

    - name: Install dependencies
      run: pnpm install --frozen-lockfile

    - name: Build (with Sentry envs if provided)
      env:
        SENTRY_DSN: ${{ secrets.SENTRY_DSN }}
        PUBLIC_SENTRY_DSN: ${{ secrets.PUBLIC_SENTRY_DSN }}
        SENTRY_RELEASE: ${{ github.sha }}
        SENTRY_AUTH_TOKEN: ${{ secrets.SENTRY_AUTH_TOKEN }}
      run: |
        echo "Building with SENTRY_RELEASE=${SENTRY_RELEASE}"
        pnpm build

    - name: Create Sentry release and upload source maps (optional)
      if: ${{ env.SENTRY_AUTH_TOKEN != '' }}
      env:
        SENTRY_AUTH_TOKEN: ${{ secrets.SENTRY_AUTH_TOKEN }}
        SENTRY_ORG: ${{ secrets.SENTRY_ORG }}
        SENTRY_PROJECT: ${{ secrets.SENTRY_PROJECT }}
        SENTRY_RELEASE: ${{ github.sha }}
      run: |
        # Install sentry-cli if not available and then create a release and upload source maps
        curl -sL https://sentry.io/get-cli/ | bash
        sentry-cli --version
        sentry-cli releases new ${SENTRY_RELEASE}
        sentry-cli releases files ${SENTRY_RELEASE} upload-sourcemaps ./dist --rewrite --strip-prefix ./ --strip-common-prefix
        sentry-cli releases finalize ${SENTRY_RELEASE}

    - name: Build Docker image (optional)
      env:
        SENTRY_DSN: ${{ secrets.SENTRY_DSN }}
        SENTRY_AUTH_TOKEN: ${{ secrets.SENTRY_AUTH_TOKEN }}
        SENTRY_RELEASE: ${{ github.sha }}
        PUBLIC_SENTRY_DSN: ${{ secrets.PUBLIC_SENTRY_DSN }}
      run: |
        IMAGE_TAG=ghcr.io/${{ github.repository_owner }}/pixelated:${{ github.sha }}
        docker build \
          --tag $IMAGE_TAG \
          --build-arg SENTRY_DSN="${SENTRY_DSN}" \
          --build-arg SENTRY_AUTH_TOKEN="${SENTRY_AUTH_TOKEN}" \
          --build-arg SENTRY_RELEASE="${SENTRY_RELEASE}" \
          --build-arg PUBLIC_SENTRY_DSN="${PUBLIC_SENTRY_DSN}" \
          .

    - name: Optionally push Docker image to GitHub Container Registry
      if: ${{ env.GITHUB_TOKEN != '' && always() }}
      run: |
        echo "Skipping automatic push by default — configure PAT or change this step if you want to push images."
=======
      - name: Checkout
        uses: actions/checkout@v5

      - name: Setup pnpm
        uses: pnpm/action-setup@v4
        with:
          version: 10.20.0

      - name: Use Node.js
        uses: actions/setup-node@v6
        with:
          node-version: "24"

      - name: Get pnpm store directory
        id: pnpm-cache
        shell: bash
        run: echo "STORE_PATH=$(pnpm store path)" >> $GITHUB_OUTPUT

      - name: Setup pnpm cache
        uses: actions/cache@v4
        with:
          path: ${{ steps.pnpm-cache.outputs.STORE_PATH }}
          key: ${{ runner.os }}-pnpm-store-${{ hashFiles('**/pnpm-lock.yaml') }}
          restore-keys: |
            ${{ runner.os }}-pnpm-store-

      - name: Install dependencies
        run: pnpm install

      - name: Build (with Sentry envs if provided)
        env:
          SENTRY_DSN: ${{ secrets.SENTRY_DSN }}
          PUBLIC_SENTRY_DSN: ${{ secrets.PUBLIC_SENTRY_DSN }}
          SENTRY_RELEASE: ${{ github.sha }}
          SENTRY_AUTH_TOKEN: ${{ secrets.SENTRY_AUTH_TOKEN }}
        run: |
          echo "Building with SENTRY_RELEASE=${SENTRY_RELEASE}"
          pnpm build

      - name: Create Sentry release and upload source maps (optional)
        if: ${{ env.SENTRY_AUTH_TOKEN != '' }}
        env:
          SENTRY_AUTH_TOKEN: ${{ secrets.SENTRY_AUTH_TOKEN }}
          SENTRY_ORG: ${{ secrets.SENTRY_ORG }}
          SENTRY_PROJECT: ${{ secrets.SENTRY_PROJECT }}
          SENTRY_RELEASE: ${{ github.sha }}
        run: |
          # Install sentry-cli if not available and then create a release and upload source maps
          curl -sL https://sentry.io/get-cli/ | bash
          sentry-cli --version
          sentry-cli releases new ${SENTRY_RELEASE}
          sentry-cli releases files ${SENTRY_RELEASE} upload-sourcemaps ./dist --rewrite --strip-prefix ./ --strip-common-prefix
          sentry-cli releases finalize ${SENTRY_RELEASE}

      - name: Build Docker image (automated)
        env:
          SENTRY_DSN: ${{ secrets.SENTRY_DSN }}
          SENTRY_AUTH_TOKEN: ${{ secrets.SENTRY_AUTH_TOKEN }}
          SENTRY_RELEASE: ${{ github.sha }}
          PUBLIC_SENTRY_DSN: ${{ secrets.PUBLIC_SENTRY_DSN }}
        run: |
          # Build image with multiple tags for different environments
          IMAGE_TAG_SHA=ghcr.io/${{ github.repository_owner }}/pixelated:${{ github.sha }}
          IMAGE_TAG_BRANCH=ghcr.io/${{ github.repository_owner }}/pixelated:${{ github.ref_name }}-${{ github.sha }}
          IMAGE_TAG_LATEST=ghcr.io/${{ github.repository_owner }}/pixelated:latest

          echo "🔧 Building Docker image with multiple tags..."
          docker build \
            --tag $IMAGE_TAG_SHA \
            --tag $IMAGE_TAG_BRANCH \
            --tag $IMAGE_TAG_LATEST \
            --build-arg SENTRY_DSN="${SENTRY_DSN}" \
            --build-arg SENTRY_AUTH_TOKEN="${SENTRY_AUTH_TOKEN}" \
            --build-arg SENTRY_RELEASE="${SENTRY_RELEASE}" \
            --build-arg PUBLIC_SENTRY_DSN="${PUBLIC_SENTRY_DSN}" \
            .

          # Store image tags for later steps
          echo "IMAGE_TAG_SHA=$IMAGE_TAG_SHA" >> $GITHUB_ENV
          echo "IMAGE_TAG_BRANCH=$IMAGE_TAG_BRANCH" >> $GITHUB_ENV
          echo "IMAGE_TAG_LATEST=$IMAGE_TAG_LATEST" >> $GITHUB_ENV

      - name: Authenticate with GitHub Container Registry
        if: ${{ github.event_name == 'push' && github.ref == 'refs/heads/master' }}
        uses: docker/login-action@v3
        with:
          registry: ghcr.io
          username: ${{ github.actor }}
          # Use GITHUB_TOKEN for authentication (more secure, no need for separate PAT)
          password: ${{ secrets.GITHUB_TOKEN }}

      - name: Push Docker images
        if: ${{ github.event_name == 'push' && github.ref == 'refs/heads/master' }}
        env:
          GITHUB_TOKEN: ${{ secrets.GITHUB_TOKEN }}
        run: |
          echo "📤 Pushing Docker images..."

          # Verify authentication status before pushing
          echo "🔍 Verifying Docker authentication with GHCR..."
          if docker info | grep -q "ghcr.io"; then
            echo "✅ Already authenticated with GHCR"
          else
            echo "⚠️ Not authenticated with GHCR, attempting login..."
            echo "$GITHUB_TOKEN" | docker login ghcr.io -u ${{ github.actor }} --password-stdin
            if [ $? -eq 0 ]; then
              echo "✅ Successfully logged in to GHCR"
            else
              echo "❌ Failed to authenticate with GHCR"
              exit 1
            fi
          fi

          # Push images with individual error handling
          echo "📦 Pushing $IMAGE_TAG_SHA..."
          if docker push $IMAGE_TAG_SHA; then
            echo "✅ Successfully pushed $IMAGE_TAG_SHA"
          else
            echo "❌ Failed to push $IMAGE_TAG_SHA"
            exit 1
          fi

          echo "📦 Pushing $IMAGE_TAG_BRANCH..."
          if docker push $IMAGE_TAG_BRANCH; then
            echo "✅ Successfully pushed $IMAGE_TAG_BRANCH"
          else
            echo "❌ Failed to push $IMAGE_TAG_BRANCH"
            exit 1
          fi

          echo "📦 Pushing $IMAGE_TAG_LATEST..."
          if docker push $IMAGE_TAG_LATEST; then
            echo "✅ Successfully pushed $IMAGE_TAG_LATEST"
          else
            echo "❌ Failed to push $IMAGE_TAG_LATEST"
            exit 1
          fi

          echo "🎉 All Docker images pushed successfully!"

          # Create deployment metadata
          cat > deployment-metadata.json << EOF
          {
            "image_tags": [
              "$IMAGE_TAG_SHA",
              "$IMAGE_TAG_BRANCH",
              "$IMAGE_TAG_LATEST"
            ],
            "commit_sha": "${{ github.sha }}",
            "branch": "${{ github.ref_name }}",
            "build_timestamp": "$(date -u +%Y-%m-%dT%H:%M:%SZ)",
            "sentry_release": "${{ github.sha }}"
          }
          EOF

      - name: Check Docker Hub credentials
        id: check_dockerhub_creds
        if: ${{ github.event_name == 'push' && github.ref == 'refs/heads/master' }}
        env:
          DOCKERHUB_USERNAME: ${{ secrets.DOCKERHUB_USERNAME }}
          DOCKERHUB_TOKEN: ${{ secrets.DOCKERHUB_TOKEN }}
          DOCKER_USER: ${{ secrets.DOCKER_USER }}
          DOCKER_PAT: ${{ secrets.DOCKER_PAT }}
        run: |
          if [ -n "$DOCKERHUB_USERNAME" ] && [ -n "$DOCKERHUB_TOKEN" ]; then
            echo "has_creds=true" >> $GITHUB_OUTPUT
            echo "docker_username=$DOCKERHUB_USERNAME" >> $GITHUB_OUTPUT
            echo "docker_password=$DOCKERHUB_TOKEN" >> $GITHUB_OUTPUT
          elif [ -n "$DOCKER_USER" ] && [ -n "$DOCKER_PAT" ]; then
            echo "has_creds=true" >> $GITHUB_OUTPUT
            echo "docker_username=$DOCKER_USER" >> $GITHUB_OUTPUT
            echo "docker_password=$DOCKER_PAT" >> $GITHUB_OUTPUT
          else
            echo "has_creds=false" >> $GITHUB_OUTPUT
          fi

      - name: Login to Docker Hub (optional)
        if: steps.check_dockerhub_creds.outputs.has_creds == 'true'
        id: dockerhub_login
        uses: docker/login-action@v3
        with:
          username: ${{ steps.check_dockerhub_creds.outputs.docker_username }}
          password: ${{ steps.check_dockerhub_creds.outputs.docker_password }}
          logout: true

      - name: Push Docker images to Docker Hub (optional)
        if: ${{ steps.dockerhub_login.outcome == 'success' }}
        run: |
          echo "📤 Pushing Docker images to Docker Hub..."

          DOCKERHUB_SHA=pixelatedempathy/pixelated-empathy:${{ github.sha }}
          DOCKERHUB_BRANCH=pixelatedempathy/pixelated-empathy:${{ github.ref_name }}-${{ github.sha }}
          DOCKERHUB_LATEST=pixelatedempathy/pixelated-empathy:latest

          # Retag GHCR-built image to Docker Hub tags
          docker tag $IMAGE_TAG_SHA $DOCKERHUB_SHA
          docker tag $IMAGE_TAG_SHA $DOCKERHUB_BRANCH
          docker tag $IMAGE_TAG_SHA $DOCKERHUB_LATEST

          # Push with individual error handling
          echo "📦 Pushing $DOCKERHUB_SHA..."
          if docker push $DOCKERHUB_SHA; then echo "✅ Pushed $DOCKERHUB_SHA"; else echo "❌ Failed to push $DOCKERHUB_SHA"; exit 1; fi

          echo "📦 Pushing $DOCKERHUB_BRANCH..."
          if docker push $DOCKERHUB_BRANCH; then echo "✅ Pushed $DOCKERHUB_BRANCH"; else echo "❌ Failed to push $DOCKERHUB_BRANCH"; exit 1; fi

          echo "📦 Pushing $DOCKERHUB_LATEST..."
          if docker push $DOCKERHUB_LATEST; then echo "✅ Pushed $DOCKERHUB_LATEST"; else echo "❌ Failed to push $DOCKERHUB_LATEST"; exit 1; fi

      - name: Create deployment notification
        if: ${{ github.event_name == 'push' && github.ref == 'refs/heads/master' }}
        run: |
          echo "🚀 Deployment ready for production"
          echo "📦 Image: $IMAGE_TAG_SHA"
          echo "🎯 Branch: ${{ github.ref_name }}"
          echo "🔖 Commit: ${{ github.sha }}"

          # Output deployment information
          cat deployment-metadata.json

          # Trigger deployment workflow if configured
          if [ -n "${{ secrets.DEPLOYMENT_WEBHOOK_URL }}" ]; then
            curl -X POST \
              -H "Content-Type: application/json" \
              -d @deployment-metadata.json \
              "${{ secrets.DEPLOYMENT_WEBHOOK_URL }}" || echo "⚠️ Deployment webhook failed"
          fi
>>>>>>> cb8b3547
<|MERGE_RESOLUTION|>--- conflicted
+++ resolved
@@ -16,70 +16,6 @@
       GITHUB_TOKEN: ${{ secrets.GITHUB_TOKEN }}
       NODE_OPTIONS: "--max-old-space-size=4096"
     steps:
-<<<<<<< HEAD
-    - name: Checkout
-      uses: actions/checkout@v4
-
-    - name: Use Node.js
-      uses: actions/setup-node@v4
-      with:
-        node-version: '24'
-        cache: 'pnpm'
-
-    - name: Setup pnpm
-      uses: pnpm/action-setup@v4
-      with:
-        version: 10.17.1
-
-    - name: Install dependencies
-      run: pnpm install --frozen-lockfile
-
-    - name: Build (with Sentry envs if provided)
-      env:
-        SENTRY_DSN: ${{ secrets.SENTRY_DSN }}
-        PUBLIC_SENTRY_DSN: ${{ secrets.PUBLIC_SENTRY_DSN }}
-        SENTRY_RELEASE: ${{ github.sha }}
-        SENTRY_AUTH_TOKEN: ${{ secrets.SENTRY_AUTH_TOKEN }}
-      run: |
-        echo "Building with SENTRY_RELEASE=${SENTRY_RELEASE}"
-        pnpm build
-
-    - name: Create Sentry release and upload source maps (optional)
-      if: ${{ env.SENTRY_AUTH_TOKEN != '' }}
-      env:
-        SENTRY_AUTH_TOKEN: ${{ secrets.SENTRY_AUTH_TOKEN }}
-        SENTRY_ORG: ${{ secrets.SENTRY_ORG }}
-        SENTRY_PROJECT: ${{ secrets.SENTRY_PROJECT }}
-        SENTRY_RELEASE: ${{ github.sha }}
-      run: |
-        # Install sentry-cli if not available and then create a release and upload source maps
-        curl -sL https://sentry.io/get-cli/ | bash
-        sentry-cli --version
-        sentry-cli releases new ${SENTRY_RELEASE}
-        sentry-cli releases files ${SENTRY_RELEASE} upload-sourcemaps ./dist --rewrite --strip-prefix ./ --strip-common-prefix
-        sentry-cli releases finalize ${SENTRY_RELEASE}
-
-    - name: Build Docker image (optional)
-      env:
-        SENTRY_DSN: ${{ secrets.SENTRY_DSN }}
-        SENTRY_AUTH_TOKEN: ${{ secrets.SENTRY_AUTH_TOKEN }}
-        SENTRY_RELEASE: ${{ github.sha }}
-        PUBLIC_SENTRY_DSN: ${{ secrets.PUBLIC_SENTRY_DSN }}
-      run: |
-        IMAGE_TAG=ghcr.io/${{ github.repository_owner }}/pixelated:${{ github.sha }}
-        docker build \
-          --tag $IMAGE_TAG \
-          --build-arg SENTRY_DSN="${SENTRY_DSN}" \
-          --build-arg SENTRY_AUTH_TOKEN="${SENTRY_AUTH_TOKEN}" \
-          --build-arg SENTRY_RELEASE="${SENTRY_RELEASE}" \
-          --build-arg PUBLIC_SENTRY_DSN="${PUBLIC_SENTRY_DSN}" \
-          .
-
-    - name: Optionally push Docker image to GitHub Container Registry
-      if: ${{ env.GITHUB_TOKEN != '' && always() }}
-      run: |
-        echo "Skipping automatic push by default — configure PAT or change this step if you want to push images."
-=======
       - name: Checkout
         uses: actions/checkout@v5
 
@@ -306,5 +242,4 @@
               -H "Content-Type: application/json" \
               -d @deployment-metadata.json \
               "${{ secrets.DEPLOYMENT_WEBHOOK_URL }}" || echo "⚠️ Deployment webhook failed"
-          fi
->>>>>>> cb8b3547
+          fi