import path from 'node:path';
import process from 'node:process';

import react from '@astrojs/react';
import UnoCSS from '@unocss/astro';
import { defineConfig, passthroughImageService } from 'astro/config';

import icon from 'astro-icon';
import sentry from '@sentry/astro';

import node from '@astrojs/node';
import { visualizer } from 'rollup-plugin-visualizer';

const isCloudflareDeploy = process.env.DEPLOY_TARGET === 'cloudflare' || process.env.CF_PAGES === '1';
let cloudflareAdapter;
if (isCloudflareDeploy) {
  try {
    const cloudflareModule = await import('@astrojs/cloudflare');
    cloudflareAdapter = cloudflareModule.default;
  } catch (e) {
    console.warn('⚠️  Cloudflare adapter not available, will use Node adapter:', e.message);
    cloudflareAdapter = undefined;
  }
}

if (isCloudflareDeploy && !cloudflareAdapter) {
  console.log('🟡 Cloudflare deployment requested but adapter unavailable, using Node adapter');
}

const isRailwayDeploy = process.env.DEPLOY_TARGET === 'railway' || !!process.env.RAILWAY_ENVIRONMENT;
const isHerokuDeploy = process.env.DEPLOY_TARGET === 'heroku' || !!process.env.DYNO;
const isFlyioDeploy = process.env.DEPLOY_TARGET === 'flyio' || !!process.env.FLY_APP_NAME;

const isProduction = process.env.NODE_ENV === 'production';
const isDevelopment = process.env.NODE_ENV === 'development';
// Detect if we're running a build command (not dev server)
const isBuildCommand = process.argv.includes('build') || process.env.CI === 'true' || !!process.env.CF_PAGES;
const shouldAnalyzeBundle = process.env.ANALYZE_BUNDLE === '1';
const hasSentryDSN = !!process.env.SENTRY_DSN;
// const _shouldUseSpotlight = isDevelopment && process.env.SENTRY_SPOTLIGHT === '1';
const preferredPort = (() => {
  const candidates = [
    process.env.PORT,
    process.env.HTTP_PORT,
    process.env.WEBSITES_PORT,
    process.env.ASTRO_PORT,
  ];
  for (const value of candidates) {
    if (!value) continue;
    const parsed = Number.parseInt(value, 10);
    if (Number.isInteger(parsed) && parsed > 0 && parsed < 65536) {
      return parsed;
    }
  }
  return 4321;
})();

function getChunkName(id) {
  if (id.includes('react') || id.includes('react-dom')) {
    return 'react-vendor';
  }
  if (id.includes('framer-motion') || id.includes('lucide-react')) {
    return 'ui-vendor';
  }
  if (id.includes('clsx') || id.includes('date-fns') || id.includes('axios')) {
    return 'utils-vendor';
  }
  if (id.includes('recharts') || id.includes('chart.js')) {
    return 'charts-vendor';
  }
  if (id.includes('three') || id.includes('@react-three')) {
    return 'three-vendor';
  }
  if (id.includes('node_modules')) {
    return 'vendor';
  }
  return null;
}

const adapter = (() => {
  if (isCloudflareDeploy && cloudflareAdapter) {
    console.log('🔵 Using Cloudflare adapter for Pages deployment');
    // Only enable platformProxy for local dev (not during builds)
    // During Cloudflare Pages builds, platformProxy requires Wrangler auth which isn't available
    const adapterConfig = {
      mode: 'directory',
<<<<<<< HEAD
=======
      // Disable platformProxy during build - it's only needed for local dev
      platformProxy: {
        enabled: isDevelopment,
      },
>>>>>>> e7b26d59
      functionPerRoute: false,
    };
    // Only include platformProxy when running dev server locally (not during builds)
    if (isDevelopment && !isBuildCommand) {
      adapterConfig.platformProxy = {
        enabled: true,
      };
    }
    return cloudflareAdapter(adapterConfig);
  }

  if (isRailwayDeploy) {
    console.log('🚂 Using Node adapter for Railway deployment');
    return node({
      mode: 'standalone',
    });
  }

  if (isHerokuDeploy) {
    console.log('🟣 Using Node adapter for Heroku deployment');
    return node({
      mode: 'standalone',
    });
  }

  // Fly.io deployment
  if (isFlyioDeploy) {
    console.log('✈️ Using Node adapter for Fly.io deployment');
    return node({
      mode: 'standalone',
    });
  }

  // Default: Node adapter for Kubernetes/standard deployments
  console.log('🟢 Using Node adapter for standard deployment');
  return node({
    mode: 'standalone',
  });
})();

// https://astro.build/config
export default defineConfig({
  site: process.env.PUBLIC_SITE_URL || 'https://pixelatedempathy.com',
  output: 'server',
  adapter,
  trailingSlash: 'ignore',
  build: {
    format: 'directory',
    // Enable source maps in production for Sentry (hidden, not served to users)
    sourcemap: hasSentryDSN || !isProduction,
    copy: [
      {
        from: 'templates/email',
        to: 'templates/email'
      }
    ],
    rollupOptions: {
      output: {
        // Manual chunk splitting for better caching
        manualChunks: getChunkName,
        // Optimized chunk naming for better caching
        chunkFileNames: 'assets/[name]-[hash].js',
        entryFileNames: 'assets/[name]-[hash].js',
        assetFileNames: 'assets/[name]-[hash].[ext]'
      }
    }
  },
  vite: {
    server: {
      watch: {
        ignored: [
          // Aggressive node_modules exclusion at Vite level
          (p) => (
            p.includes('/node_modules/') ||
            p.includes('\\node_modules\\') ||
            p.includes('/.venv/') ||
            p.includes('\\.venv\\') ||
            p.includes('/ai/') ||
            p.includes('\\ai\\')
          ),
          '**/node_modules/**',
          '/node_modules/**',
          'node_modules/**',
          './node_modules/**',
        ],
      },
    },
    build: {
      // Enable hidden source maps in production for Sentry upload (not served to users)
      sourcemap: (!isProduction || hasSentryDSN) ? 'hidden' : false,
      target: 'node24',
      chunkSizeWarningLimit: isProduction ? 500 : 1500,
      // Temporarily disabled minification to debug build hang
      minify: false,
      // minify: isProduction ? 'terser' : false,
      terserOptions: isProduction ? {
        compress: {
          drop_console: true,
          drop_debugger: true,
          pure_funcs: ['console.log', 'console.info', 'console.debug']
        },
        mangle: {
          safari10: true
        }
      } : {},
      rollupOptions: {
        // Limit parallel file operations to prevent resource exhaustion
        maxParallelFileOps: 2,
        external: [
          '@google-cloud/storage',
          '@aws-sdk/client-s3',
          '@aws-sdk/client-dynamodb',
          '@aws-sdk/client-kms',
          'redis',
          'ioredis',
          'pg',
          'mysql2',
          'sqlite3',
          'better-sqlite3',
          'better-auth',
          'better-auth/adapters/mongodb',
          'better-auth/adapters/drizzle',
          'better-auth/react',
          'axios',
          'bcryptjs',
          'jsonwebtoken',
          'pdfkit',
          '@tensorflow/tfjs',
          '@tensorflow/tfjs-layers',
          'three',
          '@react-three/fiber',
          '@react-three/drei',
          'mongodb',
          'recharts',
          'chart.js',
        ],
        onwarn(warning, warn) {
          if (
            warning.code === "SOURCEMAP_ERROR" ||
            (warning.message && warning.message.includes("didn't generate a sourcemap"))
          ) {
            return
          }
          if (warning.message && (
            warning.message.includes('externalized for browser compatibility') ||
            warning.message.includes('icon "-"') ||
            warning.message.includes('failed to load icon \'-\'') ||
            warning.message.includes('Rollup failed to resolve import')
          )) {
            return
          }
          warn(warning)
        }
      }
    },
    plugins: [
      // Bundle analyzer for production builds
      shouldAnalyzeBundle && visualizer({
        filename: 'dist/bundle-analysis.html',
        open: true,
        gzipSize: true,
        brotliSize: true
      })
    ].filter(Boolean),
    resolve: {
      alias: {
        '~': path.resolve('./src'),
        '@': path.resolve('./src'),
        '@components': path.resolve('./src/components'),
        '@layouts': path.resolve('./src/layouts'),
        '@utils': path.resolve('./src/utils'),
        '@lib': path.resolve('./src/lib'),
      },
      extensions: ['.astro', '.ts', '.tsx', '.js', '.jsx', '.mjs', '.json'],
      preserveSymlinks: false,
      mainFields: ['module', 'main'],
      conditions: ['import', 'module', 'browser', 'default'],
    },
    ssr: {
      external: [
        '@google-cloud/storage',
        '@aws-sdk/client-s3',
        '@aws-sdk/client-dynamodb',
        '@aws-sdk/client-kms',
        'redis',
        'ioredis',
        'pg',
        'mysql2',
        'sqlite3',
        'better-sqlite3',
        'better-auth',
        'better-auth/adapters/mongodb',
        'better-auth/adapters/drizzle',
        'better-auth/react',
        'axios',
        'bcryptjs',
        'jsonwebtoken',
        'pdfkit',
        'sharp',
        'canvas',
        'puppeteer',
        'playwright',
        '@sentry/profiling-node',
        '@tensorflow/tfjs',
        '@tensorflow/tfjs-layers',
        'three',
        '@react-three/fiber',
        '@react-three/drei',
        'mongodb',
        'recharts',
        'chart.js',
      ],
    },
    optimizeDeps: {
      entries: [
        'src/pages/**/*.{ts,tsx,js,jsx,astro}',
        'src/layouts/**/*.{ts,tsx,js,jsx,astro}',
        'src/components/**/*.{ts,tsx,js,jsx,astro}',
        'src/middleware.ts',
      ],
      exclude: [
        '@aws-sdk/client-s3',
        '@aws-sdk/client-kms',
        'sharp',
        'canvas',
        'puppeteer',
        'playwright',
        '@sentry/profiling-node',
        'pdfkit',
        'better-auth',
        'better-auth/adapters/mongodb',
        'better-auth/adapters/drizzle',
        'better-auth/react',
        'axios',
        'bcryptjs',
        'jsonwebtoken',
        'recharts',
        'lucide-react',
        '@tensorflow/tfjs',
        '@tensorflow/tfjs-layers',
        'three',
        '@react-three/fiber',
        '@react-three/drei',
        'mongodb',
        'recharts',
        'chart.js',
        '@spotlightjs/astro',
        'framer-motion',
        'zustand',
        'jotai',
        '@tanstack/react-query',
      ],
    },
  },
  integrations: (() => {
    const MIN_DEV = process.env.MIN_DEV === '1'
    const base = [
      react({
        include: ['**/react/*', '**/components/**/*'],
        experimentalReactChildren: true,
      })
    ]
    if (MIN_DEV) return base
    return [
      ...base,
      UnoCSS({ injectReset: true }),
      icon({
        include: {
          lucide: [
            'calendar', 'user', 'settings', 'heart', 'brain', 'shield-check', 'info', 'arrow-left', 'shield', 'user-plus'
          ]
        },
        svgdir: './src/icons',
      }),
      ...(hasSentryDSN ? [
        sentry({
          sourceMapsUploadOptions: {
            org: process.env.SENTRY_ORG || 'pixelated-empathy-dq',
            project: process.env.SENTRY_PROJECT || 'pixel-astro',
            authToken: process.env.SENTRY_AUTH_TOKEN,
            // Include release for proper stack trace linking and code mapping
            release:
              process.env.SENTRY_RELEASE ||
              process.env.npm_package_version ||
              undefined,
            telemetry: false,
            sourcemaps: {
              assets: ['./.astro/dist/**/*.js', './.astro/dist/**/*.mjs', './dist/**/*.js', './dist/**/*.mjs'],
              ignore: ['**/node_modules/**'],
              filesToDeleteAfterUpload: ['**/*.map', '**/*.js.map'],
            },
          },
        }),
        // Temporarily disable SpotlightJS due to build issues
        // ...(shouldUseSpotlight ? [spotlightjs()] : [])
      ] : []),
    ]
  })(),
  markdown: {
    shikiConfig: {
      theme: 'github-dark',
      wrap: true,
    },
  },
  security: {
    checkOrigin: true,
  },
  server: {
    port: preferredPort,
    host: '0.0.0.0',
    strictPort: false,
    watch: {
      followSymlinks: false,
      ignored: [
        // Hard guard first: function ignore for node_modules and .venv anywhere
        (p) => (
          p.includes('/node_modules/') ||
          p.includes('\\node_modules\\') ||
          p.includes('/.venv/') ||
          p.includes('\\.venv\\') ||
          p.includes('/ai/') ||
          p.includes('\\ai\\')
        ),
        // Python virtual environments and cache
        '**/.venv/**',
        '.venv/**',
        '**/.uv/**',
        '.uv/**',
        '**/.python/**',
        '.python/**',
        '**/site-packages/**',
        '**/venv/**',
        'venv/**',
        '**/__pycache__/**',
        '__pycache__/**',
        '**/*.py',
        '**/*.pyc',
        '**/*.pyo',
        '**/*.pyd',
        '**/.ruff_cache/**',
        '.ruff_cache/**',
        '**/.pytest_cache/**',
        '.pytest_cache/**',
        // AI and data directories
        '/ai/**',
        '**/ai/**',
        '**/dataset/**',
        '**/MER2025/**',
        '**/VideoChat2/**',
        // Build and cache directories
        '/logs/**',
        'logs/**',
        '/tmp/**',
        'tmp/**',
        '/temp/**',
        'temp/**',
        '/coverage/**',
        'coverage/**',
        // Node modules (should already be ignored but being explicit)
        '**/node_modules/**',
        '/node_modules/**',
        'node_modules/**',
        // pnpm and Vite caches inside node_modules
        '**/node_modules/.pnpm/**',
        'node_modules/.pnpm/**',
        '**/node_modules/.vite/**',
        'node_modules/.vite/**',
        '**/node_modules/.cache/**',
        'node_modules/.cache/**',
        // miscellaneous caches
        '**/.pnpm/**',
        '.pnpm/**',
        '**/.vite/**',
        '.vite/**',
        '**/.cache/**',
        '.cache/**',
        // MCP server
        '/mcp_server/**',
        'mcp_server/**',
        '**/mcp_server/**',
        // Other ignored paths
        '/env/**',
        'env/**',
        '**/.git/**',
        '**/.DS_Store',
        '**/dist/**',
        '**/.astro/**',
        // Final guard: regex-based ignore for ai/.venv on any platform
        /\/ai\/\.venv\//,
        // Guard for any .venv path (root or nested)
        /\/.venv\//,
        /\.venv\//,
      ],
      usePolling: false,
    },
    fs: {
      strict: true,
      allow: [
        path.resolve('./src'),
        path.resolve('./public'),
        path.resolve('./.astro'),
      ],
      deny: [
        'node_modules',
        '/node_modules',
        '**/node_modules/**',
        './node_modules',
        './node_modules/**',
        'ai',
        '/ai',
        '**/ai/**',
        '.venv',
        '/.venv',
        '**/.venv/**',
      ],
    },
  },

  preview: {
    port: 4322,
    host: '0.0.0.0',
  },
  image: {
    service: passthroughImageService(),
    domains: ['pixelatedempathy.com', 'cdn.pixelatedempathy.com'],
  },
  redirects: {
    '/admin': '/admin/dashboard',
    '/docs': '/docs/getting-started',
  },
  devToolbar: {
    enabled: isDevelopment,
  },
});<|MERGE_RESOLUTION|>--- conflicted
+++ resolved
@@ -84,13 +84,10 @@
     // During Cloudflare Pages builds, platformProxy requires Wrangler auth which isn't available
     const adapterConfig = {
       mode: 'directory',
-<<<<<<< HEAD
-=======
       // Disable platformProxy during build - it's only needed for local dev
       platformProxy: {
         enabled: isDevelopment,
       },
->>>>>>> e7b26d59
       functionPerRoute: false,
     };
     // Only include platformProxy when running dev server locally (not during builds)
