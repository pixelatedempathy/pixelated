--- conflicted
+++ resolved
@@ -163,11 +163,8 @@
         "--line-length",
         "88"
     ],
-<<<<<<< HEAD
-=======
     "oxc.enable": true,
     "black-formatter.interpreter": [
         "/root/pixelated/.venv/bin/activate"
     ],
->>>>>>> 0bb1369b
 }