--- conflicted
+++ resolved
@@ -1,31 +1,10 @@
 # syntax=docker/dockerfile:1
 ARG BUILDKIT_INLINE_CACHE=1
 ARG NODE_VERSION=24
-<<<<<<< HEAD
-FROM node:${NODE_VERSION}-slim AS base
-=======
->>>>>>> 83cb29c8
 
 # Base stage with optimized package installation
 FROM node:${NODE_VERSION}-alpine AS base
 
-<<<<<<< HEAD
-RUN apt-get update && \
-    apt-get install -y --no-install-recommends \
-    build-essential=12.9 \
-    python3=3.11.2-1+b1 \
-    make=4.3-4.1 \
-    g++=4:12.2.0-3 \
-    git=1:2.39.5-0+deb12u2 \
-    curl=7.88.1-10+deb12u14 \
-    tini=0.19.0-1+b3 \
-    ca-certificates=20230311+deb12u1 && \
-    rm -rf /var/lib/apt/lists/*
-
-ARG PNPM_VERSION=10.17.1
-SHELL ["/bin/bash", "-o", "pipefail", "-c"]
-RUN npm config set registry https://registry.npm.org/ && \
-=======
 LABEL org.opencontainers.image.description="Pixelated Empathy - Secure Astro Application"
 LABEL org.opencontainers.image.authors="Vivi <vivi@pixelatedempathy.com>"
 LABEL org.opencontainers.image.title="Pixelated Empathy Node"
@@ -46,7 +25,6 @@
 # Install pnpm with optimized configuration
 ARG PNPM_VERSION=10.17.1
 RUN npm config set registry https://registry.npmjs.org/ && \
->>>>>>> 83cb29c8
     npm config set fetch-timeout 300000 && \
     npm config set fetch-retry-mintimeout 20000 && \
     npm config set fetch-retry-maxtimeout 120000 && \
@@ -57,25 +35,12 @@
 RUN addgroup -g 1001 astro && \
     adduser -u 1001 -G astro -s /bin/sh -D astro
 
-<<<<<<< HEAD
-  WORKDIR /app
-ARG SENTRY_DSN=""
-ARG SENTRY_RELEASE=""
-ARG PUBLIC_SENTRY_DSN=""
-=======
 # Set working directory and ownership
 WORKDIR /app
 RUN chown astro:astro /app
->>>>>>> 83cb29c8
 
 # Environment variables for optimization
 ENV NODE_ENV="production"
-<<<<<<< HEAD
-ENV SENTRY_DSN=${SENTRY_DSN}
-ENV SENTRY_RELEASE=${SENTRY_RELEASE}
-ENV PUBLIC_SENTRY_DSN=${PUBLIC_SENTRY_DSN}
-=======
->>>>>>> 83cb29c8
 ENV ASTRO_TELEMETRY_DISABLED=1
 ENV ASTRO_CACHE_DIR=/tmp/.astro
 ENV VITE_CACHE_DIR=/tmp/.vite
@@ -84,18 +49,6 @@
 ENV PATH="$PNPM_HOME:$PATH"
 RUN corepack enable pnpm
 
-<<<<<<< HEAD
-RUN groupadd -g 1001 astro || true && \
-    useradd -u 1001 -g 1001 -s /bin/sh -M -N -r astro || true
-
-FROM base AS deps
-
-COPY --chown=astro:astro package.json ./
-COPY --chown=astro:astro pnpm-lock.yaml ./
-
-RUN pnpm config set store-dir /pnpm/.pnpm-store && \
-    pnpm install --no-frozen-lockfile && \
-=======
 # Dependencies stage - optimized for caching
 FROM base AS deps
 
@@ -110,14 +63,11 @@
     pnpm config set package-import-method copy && \
     pnpm config set frozen-lockfile true && \
     pnpm install --frozen-lockfile --prefer-offline && \
->>>>>>> 83cb29c8
     pnpm audit --audit-level moderate || true
 
 # Build stage - optimized for performance
 FROM base AS build
 
-<<<<<<< HEAD
-=======
 # Build-time arguments for Sentry
 ARG SENTRY_DSN=""
 ARG SENTRY_AUTH_TOKEN=""
@@ -126,8 +76,8 @@
 ARG BETTER_AUTH_SECRET=""
 
 # Set build environment variables
->>>>>>> 83cb29c8
 ENV SENTRY_DSN=${SENTRY_DSN}
+ENV SENTRY_AUTH_TOKEN=${SENTRY_AUTH_TOKEN}
 ENV SENTRY_RELEASE=${SENTRY_RELEASE}
 ENV PUBLIC_SENTRY_DSN=${PUBLIC_SENTRY_DSN}
 ENV BETTER_AUTH_SECRET=${BETTER_AUTH_SECRET}
@@ -135,55 +85,19 @@
 # Switch to non-root user
 USER astro
 
+# Copy dependencies from deps stage
 COPY --from=deps --chown=astro:astro /app/node_modules ./node_modules
 COPY --from=deps --chown=astro:astro /app/.pnpm-store ./.pnpm-store
 COPY --chown=astro:astro package.json pnpm-lock.yaml ./
 
-<<<<<<< HEAD
-COPY --chown=astro:astro src ./src
-COPY --chown=astro:astro public ./public
-COPY --chown=astro:astro astro.config.mjs ./
-COPY --chown=astro:astro tsconfig.json ./
-COPY --chown=astro:astro uno.config.ts ./
-COPY --chown=astro:astro scripts ./scripts
-COPY --chown=astro:astro instrument.mjs ./
-
-=======
 # Copy source files in order of change frequency (least to most)
 COPY --chown=astro:astro astro.config.mjs tsconfig.json uno.config.ts ./
 COPY --chown=astro:astro instrument.mjs ./
->>>>>>> 83cb29c8
 COPY --chown=astro:astro astro ./astro
 COPY --chown=astro:astro scripts ./scripts
 COPY --chown=astro:astro public ./public
 COPY --chown=astro:astro src ./src
 
-<<<<<<< HEAD
-COPY --chown=astro:astro *.config.* ./
-
-RUN mkdir -p /tmp/.astro /app/node_modules/.astro && \
-    chmod -R 755 /tmp/.astro /app/node_modules/.astro && \
-    chown -R astro:astro /tmp/.astro /app/node_modules/.astro
-
-ENV NODE_OPTIONS="--max-old-space-size=4096"
-RUN --mount=type=secret,id=sentry_auth_token \
-    sh -c 'export SENTRY_AUTH_TOKEN="$(cat /run/secrets/sentry_auth_token 2>/dev/null || true)"; \
-    echo "Starting pnpm build..."; \
-    pnpm build --verbose || (echo "Build failed, checking for common issues..." && \
-    ls -la src/ && \
-    ls -la public/ && \
-    echo "Node version: $(node --version)" && \
-    echo "pnpm version: $(pnpm --version)" && \
-    echo "Available memory (from /proc/meminfo):" && \
-    cat /proc/meminfo && \
-    exit 1)'
-
-RUN pnpm prune --prod && \
-    rm -rf node_modules/.cache && \
-    rm -rf /tmp/.astro && \
-    rm -rf /root/.npm && \
-    rm -rf /root/.pnpm-store && \
-=======
 # Copy environment and config files
 COPY --chown=astro:astro .env* ./
 COPY --chown=astro:astro *.config.* ./
@@ -213,7 +127,6 @@
            ~/.npm \
            ~/.pnpm-store \
            .pnpm-store && \
->>>>>>> 83cb29c8
     find node_modules -name "*.ts" -type f -delete && \
     find node_modules -name "*.map" -type f -delete && \
     find node_modules -name "test" -type d -exec rm -rf {} + 2>/dev/null || true && \
@@ -231,10 +144,7 @@
 # Switch to non-root user
 USER astro
 
-<<<<<<< HEAD
-=======
 # Copy only production files from build stage
->>>>>>> 83cb29c8
 COPY --from=build --chown=astro:astro /app/dist ./dist
 COPY --from=build --chown=astro:astro /app/node_modules ./node_modules
 COPY --from=build --chown=astro:astro /app/package.json ./
@@ -245,12 +155,8 @@
 RUN mkdir -p /tmp/.astro && \
     chmod -R 755 /tmp/.astro
 
-<<<<<<< HEAD
-ENTRYPOINT ["tini", "--", "node", "dist/server/entry.mjs"]
-=======
 # Security: Use tini as init system and run as non-root
 ENTRYPOINT ["tini", "--", "node", "dist/server/entry.mjs"]
 
 # Expose port
-EXPOSE 4321
->>>>>>> 83cb29c8
+EXPOSE 4321