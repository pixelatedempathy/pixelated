import {
  safeFetch,
  retryFetchWithSSRFProtection,
  validateUrlForSSRF,
} from '@/lib/utils/safe-fetch'
import { ALLOWED_DOMAINS } from '@/lib/constants'
import { vi, describe, it, expect, beforeEach, afterEach } from 'vitest'

// Mock fetch for API calls
const mockFetch = vi.fn()
global.fetch = mockFetch

// SSRF protection: Centralized URL validation utility
// Removed localhost and 127.0.0.1 to prevent local service attacks
const ALLOWED_DOMAINS = [
  'huggingface.co',
  'mlflow.company.com',
  'api.wandb.ai',
  'ml.azure.com',
  'wandb.ai',
  'pixelatedempathy.com',
  'pixelatedempathy.tech',
  'goat.pixelatedempathy.tech',
  'git.pixelatedempathy.tech'
  // Add any additional domains your application needs here
  // 'your-domain.com',
  // 'api.your-service.com',
]

// IP-based whitelist (resolve these domains to prevent DNS rebinding)
const ALLOWED_IPS = [
  // Hugging Face IPs (resolve from huggingface.co)
  '185.92.25.0/24', // Example CIDR - in real implementation, use actual resolved IPs
  // Add actual resolved IPs for each service
]

// Build hostname to IP mapping at runtime or use a static list
const hostnameToIPMap: Record<string, string[]> = {
  // Populate with actual DNS resolutions to prevent DNS rebinding attacks
}

const validateUrlForSSRF = (urlString: string): boolean => {
  try {
    const url = new URL(urlString)

    // Exact domain match only - no subdomain allowance for security
    const hostname = url.hostname.toLowerCase()
    if (!ALLOWED_DOMAINS.includes(hostname)) {
      return false
    }

    // Additional IP validation to prevent DNS rebinding
    // Note: In production, resolve hostname to IP and check against ALLOWED_IPS
    if (hostnameToIPMap[url.hostname]) {
      // Check resolved IP against whitelist
      // This requires DNS resolution with security considerations
    }

    // Check for suspicious patterns
    if (hostname.includes('localhost') || hostname.includes('127.0.0.1') ||
        hostname.includes('192.168.') || hostname.includes('10.') ||
        hostname.includes('172.') || hostname.includes('internal')) {
      return false
    }

    return true
  } catch {
    // For relative URLs (e.g., '/api/*'), they are considered safe
    // as long as they don't contain '..' for directory traversal
    return urlString.startsWith('/') &&
           !urlString.includes('..') &&
           !urlString.includes('%2e%2e') && // URL-encoded '..'
           !urlString.includes('%5c') && // URL-encoded '\'
           !urlString.includes('..%2f') && // Double encoded path traversal
           /^[a-zA-Z0-9\-_.\/&=?]*$/.test(urlString) // Only safe characters
  }
}

// SSRF-protected fetch wrapper with timeout and security measures
const safeFetch = async (
  url: string | URL | Request,
  options?: RequestInit & { timeout?: number; maxResponseSize?: number }
): Promise<Response> => {
  const urlString = typeof url === 'string' ? url : url.toString()

  if (!validateUrlForSSRF(urlString)) {
    throw new Error(`URL ${urlString} is not allowed. Only whitelisted domains are permitted to prevent SSRF attacks.`)
  }

  // Apply security defaults
  const timeout = options?.timeout || 10000 // 10 second timeout by default
  const maxResponseSize = options?.maxResponseSize || 10 * 1024 * 1024 // 10MB max by default

  // Create AbortController for timeout
  const controller = new AbortController()
  const timeoutId = setTimeout(() => controller.abort(), timeout)

  try {
    const response = await fetch(url, {
      ...options,
      signal: controller.signal,
    })

    // Clear timeout on successful response
    clearTimeout(timeoutId)

    // If the response has no body, we don't need to check its size.
    if (!response.body) {
      return response
    }

    // Check response size by streaming, as Content-Length can be missing or spoofed.
    let receivedLength = 0
    const counterStream = new TransformStream({
      transform(chunk, controller) {
        receivedLength += chunk.length
        if (receivedLength > maxResponseSize) {
          controller.error(
            new Error(
              `Response body size exceeds maximum allowed size ${maxResponseSize}`,
            ),
          )
        } else {
          controller.enqueue(chunk)
        }
      },
    })

    // Create a new response with the monitored stream.
    const monitoredStream = response.body.pipeThrough(counterStream)

    return new Response(monitoredStream, {
      status: response.status,
      statusText: response.statusText,
      headers: response.headers,
    })
  } catch (error) {
    clearTimeout(timeoutId)

    if (error instanceof Error && error.name === 'AbortError') {
      throw new Error(`Request timeout after ${timeout}ms`)
    }

    throw error
  }
}

// SSRF-protected retry fetch function
const retryFetchWithSSRFProtection = async (
  url: string,
  options: any,
  maxRetries = 3
): Promise<Response> => {
  for (let i = 0; i < maxRetries; i++) {
    try {
      return await safeFetch(url, options)
    } catch (error: any) {
      if (i === maxRetries - 1) {
        throw error
      }
      await new Promise((resolve) =>
        setTimeout(resolve, Math.pow(2, i) * 1000),
      )
    }
  }
  throw new Error('Retry logic failed to return a response.')
}

describe('API Service Integration Tests', () => {
  beforeEach(() => {
    vi.clearAllMocks()
  })

  afterEach(() => {
    vi.restoreAllMocks()
  })

  describe('Knowledge Balancer Service', () => {
    it('successfully connects to knowledge balancer API', async () => {
      const mockResponse = {
        categories: [
          { id: 'anxiety-disorders', currentCount: 300, targetCount: 300 },
          { id: 'mood-disorders', currentCount: 250, targetCount: 250 },
        ],
        balanceScore: 95,
        lastUpdated: new Date().toISOString(),
      }

      mockFetch.mockResolvedValueOnce({
        ok: true,
        status: 200,
        headers: {
          get: (header: string) => header === 'content-length' ? '500' : null
        },
        json: () => Promise.resolve(mockResponse),
        body: new ReadableStream({
          start(controller) {
            controller.enqueue(new TextEncoder().encode(JSON.stringify(mockResponse)))
            controller.close()
          },
        }),
      })

      const response = await safeFetch('/api/knowledge-balancer/status')
      const data = await response.json()

      expect(mockFetch).toHaveBeenCalledWith(
        '/api/knowledge-balancer/status',
        expect.objectContaining({
          signal: expect.any(AbortSignal),
        }),
      )
      expect(data.categories).toHaveLength(2)
      expect(data.balanceScore).toBe(95)
    })

    it('handles knowledge balancer API errors', async () => {
      mockFetch.mockRejectedValueOnce(new Error('Service unavailable'))

      try {
        await safeFetch('/api/knowledge-balancer/status')
      } catch (error: unknown) {
        expect(error).toBeInstanceOf(Error)
        expect((error as Error).message).toBe('Service unavailable')
      }
    })

    it('syncs category data with knowledge balancer', async () => {
      const syncData = {
        categories: [
          { id: 'anxiety-disorders', targetRatio: 30, currentRatio: 28 },
          { id: 'mood-disorders', targetRatio: 25, currentRatio: 27 },
        ],
        totalItems: 1000,
        balanceThreshold: 3,
      }

      mockFetch.mockResolvedValueOnce({
        ok: true,
        status: 200,
        headers: {
          get: (header: string) => null
        },
        json: () => Promise.resolve({ success: true, syncId: 'sync-123' }),
        body: new ReadableStream({
          start(controller) {
            controller.enqueue(new TextEncoder().encode(JSON.stringify({ success: true, syncId: 'sync-123' })))
            controller.close()
          },
        }),
      })

      const response = await safeFetch('/api/knowledge-balancer/sync', {
        method: 'POST',
        headers: { 'Content-Type': 'application/json' },
        body: JSON.stringify(syncData),
      })

      const result = await response.json()

      expect(mockFetch).toHaveBeenCalledWith(
        '/api/knowledge-balancer/sync',
        expect.objectContaining({
          method: 'POST',
          headers: { 'Content-Type': 'application/json' },
          body: JSON.stringify(syncData),
          signal: expect.any(AbortSignal),
        }),
      )
      expect(result.success).toBe(true)
      expect(result.syncId).toBe('sync-123')
    })
  })

  describe('Training Pipeline APIs', () => {
    describe('Hugging Face Hub Integration', () => {
      it('uploads dataset to Hugging Face Hub', async () => {
        const datasetData = {
          name: 'psychology-training-dataset',
          data: { categories: [], totalItems: 1000 },
          metadata: { version: '1.0.0', created: new Date().toISOString() },
        }

        mockFetch.mockResolvedValueOnce({
          ok: true,
          status: 201,
          headers: {
            get: (header: string) => null
          },
          json: () =>
            Promise.resolve({
              id: 'dataset-123',
              url: 'https://huggingface.co/datasets/psychology-training-dataset',
            }),
        })

        const response = await safeFetch('https://huggingface.co/api/datasets', {
          method: 'POST',
          headers: {
            'Authorization': 'Bearer hf_token',
            'Content-Type': 'application/json',
          },
          body: JSON.stringify(datasetData),
        })

        const result = await response.json()

        expect(response.status).toBe(201)
        expect(result.id).toBe('dataset-123')
        expect(result.url).toContain('huggingface.co')
      })

      it('handles Hugging Face API authentication errors', async () => {
        mockFetch.mockResolvedValueOnce({
          ok: false,
          status: 401,
          headers: {
            get: (header: string) => null
          },
          json: () => Promise.resolve({ error: 'Invalid token' }),
        })

        const response = await safeFetch('https://huggingface.co/api/datasets', {
          method: 'POST',
          headers: {
            'Authorization': 'Bearer invalid_token',
            'Content-Type': 'application/json',
          },
          body: JSON.stringify({}),
        })

        expect(response.status).toBe(401)
        const error = await response.json()
        expect(error.error).toBe('Invalid token')
      })
    })

    describe('MLflow Tracking Integration', () => {
      it('creates experiment in MLflow', async () => {
        const experimentData = {
          name: 'psychology-pipeline-experiment',
          artifact_location: '/experiments/psychology',
          tags: { 'pipeline.version': '1.0.0' },
        }

        mockFetch.mockResolvedValueOnce({
          ok: true,
          status: 200,
          headers: {
            get: (header: string) => null
          },
          json: () => Promise.resolve({ experiment_id: 'exp-123' }),
        })

        const response = await safeFetch(
          'http://mlflow.company.com/api/2.0/mlflow/experiments/create',
          {
            method: 'POST',
            headers: { 'Content-Type': 'application/json' },
            body: JSON.stringify(experimentData),
          },
        )

        const result = await response.json()

        expect(result.experiment_id).toBe('exp-123')
      })

      it('logs metrics to MLflow', async () => {
        const metricsData = {
          run_id: 'run-123',
          metrics: [
            { key: 'balance_score', value: 95.5, timestamp: Date.now() },
            { key: 'quality_score', value: 88.2, timestamp: Date.now() },
          ],
        }

        mockFetch.mockResolvedValueOnce({
          ok: true,
          status: 200,
          headers: {
            get: (header: string) => null
          },
          json: () => Promise.resolve({}),
        })

        const response = await safeFetch(
          'http://mlflow.company.com/api/2.0/mlflow/runs/log-batch',
          {
            method: 'POST',
            headers: { 'Content-Type': 'application/json' },
            body: JSON.stringify(metricsData),
          },
        )

        expect(response.ok).toBe(true)
      })
    })

    describe('Weights & Biases Integration', () => {
      it('initializes W&B run', async () => {
        const runData = {
          project: 'psychology-pipeline',
          name: 'category-balancing-run',
          config: {
            target_ratios: [30, 25, 20, 15, 10],
            total_items: 1000,
          },
        }

        mockFetch.mockResolvedValueOnce({
          ok: true,
          status: 200,
          headers: {
            get: (header: string) => null
          },
          json: () =>
            Promise.resolve({
              run: { id: 'wandb-run-123', url: 'https://wandb.ai/run/123' },
            }),
        })

        const response = await safeFetch('https://api.wandb.ai/graphql', {
          method: 'POST',
          headers: {
            'Authorization': 'Bearer wandb_token',
            'Content-Type': 'application/json',
          },
          body: JSON.stringify({
            query: 'mutation { createRun(input: $input) { run { id url } } }',
            variables: { input: runData },
          }),
        })

        const result = await response.json()
        expect(result.run.id).toBe('wandb-run-123')
      })
    })

    describe('Azure ML Integration', () => {
      it('creates Azure ML dataset', async () => {
        const datasetData = {
          name: 'psychology-training-data',
          description: 'Balanced psychology training dataset',
          datastore: 'workspaceblobstore',
          path: 'datasets/psychology/v1.0',
        }

        mockFetch.mockResolvedValueOnce({
          ok: true,
          status: 201,
          headers: {
            get: (header: string) => null
          },
          json: () =>
            Promise.resolve({
              id: 'azureml-dataset-123',
              name: 'psychology-training-data',
              version: 1,
            }),
        })

        const response = await safeFetch(
          'https://ml.azure.com/api/workspaces/ws-123/datasets',
          {
            method: 'PUT',
            headers: {
              'Authorization': 'Bearer azure_token',
              'Content-Type': 'application/json',
            },
            body: JSON.stringify(datasetData),
          },
        )

        const result = await response.json()
        expect(result.id).toBe('azureml-dataset-123')
        expect(result.version).toBe(1)
      })
    })
  })

  describe('Export Service APIs', () => {
    it('generates export in multiple formats', async () => {
      const exportRequest = {
        formats: ['json', 'csv', 'parquet'],
        data: { categories: [], totalItems: 1000 },
        options: { compression: true, metadata: true },
      }

      mockFetch.mockResolvedValueOnce({
        ok: true,
        status: 202,
        headers: {
          get: (header: string) => null
        },
        json: () =>
          Promise.resolve({
            jobId: 'export-job-123',
            status: 'processing',
            estimatedTime: 30,
          }),
      })

      const response = await safeFetch('/api/exports/create', {
        method: 'POST',
        headers: { 'Content-Type': 'application/json' },
        body: JSON.stringify(exportRequest),
      })

      const result = await response.json()
      expect(result.jobId).toBe('export-job-123')
      expect(result.status).toBe('processing')
    })

    it('checks export job status', async () => {
      mockFetch.mockResolvedValueOnce({
        ok: true,
        status: 200,
        headers: {
          get: (header: string) => null
        },
        json: () =>
          Promise.resolve({
            jobId: 'export-job-123',
            status: 'completed',
            downloadUrls: {
              json: '/downloads/export-123.json',
              csv: '/downloads/export-123.csv',
              parquet: '/downloads/export-123.parquet',
            },
          }),
      })

      const response = await safeFetch('/api/exports/export-job-123/status')
      const result = await response.json()

      expect(result.status).toBe('completed')
      expect(result.downloadUrls).toHaveProperty('json')
      expect(result.downloadUrls).toHaveProperty('csv')
      expect(result.downloadUrls).toHaveProperty('parquet')
    })
  })

  describe('Real-time WebSocket Connections', () => {
    it('establishes WebSocket connection for real-time updates', async () => {
      const mockWebSocket = {
        send: vi.fn(),
        close: vi.fn(),
        addEventListener: vi.fn(),
        removeEventListener: vi.fn(),
        readyState: 1, // OPEN
      }

      // Mock WebSocket constructor
      global.WebSocket = vi.fn(() => mockWebSocket) as any
<<<<<<< HEAD
=======
      global.WebSocket = vi.fn(() => mockWebSocket) as any
>>>>>>> 6a54f004

      const ws = new WebSocket('ws://localhost:3000/pipeline-updates')

      expect(WebSocket).toHaveBeenCalledWith(
        'ws://localhost:3000/pipeline-updates',
      )
      expect(ws.readyState).toBe(1)
    })

    it('handles WebSocket message for category updates', async () => {
      const mockWebSocket = {
        send: vi.fn(),
        close: vi.fn(),
        addEventListener: vi.fn(),
        removeEventListener: vi.fn(),
        readyState: 1,
      }

      global.WebSocket = vi.fn(() => mockWebSocket) as any

      const ws = new WebSocket('ws://localhost:3000/pipeline-updates')

      // Simulate message handler registration
      const messageHandler = vi.fn()
      ws.addEventListener('message', messageHandler)

      expect(ws.addEventListener).toHaveBeenCalledWith(
        'message',
        messageHandler,
      )
    })
  })

  describe('Error Handling and Retry Logic', () => {
    it('retries failed API calls with exponential backoff', async () => {
      // First call fails
      mockFetch
        .mockRejectedValueOnce(new Error('Network error'))
        .mockRejectedValueOnce(new Error('Network error'))
        .mockResolvedValueOnce({
          ok: true,
          status: 200,
          headers: {
            get: (header: string) => null
          },
          json: () => Promise.resolve({ success: true }),
        })

<<<<<<< HEAD
      const retryFetch = async (url: string, options: any, maxRetries = 3): Promise<Response> => {
        for (let i = 0; i < maxRetries; i++) {
          try {
            const response = await fetch(url, options);
            if (!response.ok && i < maxRetries - 1) {
              throw new Error(`Attempt ${i + 1} failed`);
            }
            return response;
=======
      const retryFetch = async (
        url: string,
        options: any,
        maxRetries = 3,
      ): Promise<Response> => {
        for (let i = 0; i < maxRetries; i++) {
          try {
            return await safeFetch(url, options)
>>>>>>> 6a54f004
          } catch (error: unknown) {
            if (i === maxRetries - 1) {
              throw error
            }
            await new Promise((resolve) =>
              setTimeout(resolve, Math.pow(2, i) * 1000),
            )
          }
        }
<<<<<<< HEAD
        throw new Error('All retries failed');
=======
        throw new Error('Retry logic failed to return a response.')
>>>>>>> 6a54f004
      }

      const response = await retryFetch('/api/knowledge-balancer/status', {})
      if (!response) throw new Error('Response is undefined')
      const data = await response.json()

      expect(mockFetch).toHaveBeenCalledTimes(3)
      expect(data.success).toBe(true)
    })

    it('handles API rate limiting', async () => {
      mockFetch.mockResolvedValueOnce({
        ok: false,
        status: 429,
        headers: new Map([['Retry-After', '60']]),
        json: () => Promise.resolve({ error: 'Rate limit exceeded' }),
      })

      const response = await safeFetch('/api/training-pipeline/submit')

      expect(response.status).toBe(429)
      const error = await response.json()
      expect(error.error).toBe('Rate limit exceeded')
    })

    it('handles service unavailable errors gracefully', async () => {
      mockFetch.mockResolvedValueOnce({
        ok: false,
        status: 503,
        headers: {
          get: (header: string) => null
        },
        json: () =>
          Promise.resolve({
            error: 'Service temporarily unavailable',
            retryAfter: 300,
          }),
      })

      const response = await safeFetch('/api/knowledge-balancer/sync', {
        method: 'POST',
        body: JSON.stringify({}),
      })

      expect(response.status).toBe(503)
      const error = await response.json()
      expect(error.retryAfter).toBe(300)
    })

    it('prevents SSRF attacks with blocked URLs', async () => {
      // Test that external malicious URLs are blocked
      const maliciousUrls = [
        'http://internal.server.local/admin',
        'https://127.0.0.1:3000/api/secrets',
        'https://example.com/../../etc/passwd',
      ]

      for (const url of maliciousUrls) {
        await expect(safeFetch(url)).rejects.toThrow(
          'is not allowed. Only whitelisted domains are permitted to prevent SSRF attacks.',
        )
      }
    })

    it('allows whitelisted external URLs', async () => {
      const allowedUrls = [
        'https://huggingface.co/api/models',
        'https://api.wandb.ai/graphql',
        'https://ml.azure.com/api/datasets',
        '/api/internal-endpoint',
      ]

      for (const url of allowedUrls) {
        mockFetch.mockResolvedValueOnce({
          ok: true,
          status: 200,
          headers: {
            get: (header: string) => null,
          },
          json: () => Promise.resolve({ success: true }),
          body: new ReadableStream({
            start(controller) {
              controller.enqueue(new TextEncoder().encode(JSON.stringify({ success: true })))
              controller.close()
            },
          }),
        })

        const result = await safeFetch(url)
        expect(result.ok).toBe(true)
      }
    })

    it('handles JWT token authentication', async () => {
      const token = 'eyJhbGciOiJIUzI1NiIsInR5cCI6IkpXVCJ9...'

      mockFetch.mockResolvedValueOnce({
        ok: true,
        status: 200,
        headers: {
          get: (header: string) => null,
        },
        json: () => Promise.resolve({ authorized: true, user: 'test-user' }),
        body: new ReadableStream({
          start(controller) {
            controller.enqueue(new TextEncoder().encode(JSON.stringify({ authorized: true, user: 'test-user' })))
            controller.close()
          },
        }),
      })

      const response = await safeFetch('/api/protected-endpoint', {
        headers: { Authorization: `Bearer ${token}` },
      })

      const result = await response.json()
      expect(result.authorized).toBe(true)
    })

    it('handles API key authentication', async () => {
      const apiKey = 'api-key-123456'

      mockFetch.mockResolvedValueOnce({
        ok: true,
        status: 200,
        headers: {
          get: (header: string) => null,
        },
        json: () => Promise.resolve({ success: true }),
        body: new ReadableStream({
          start(controller) {
            controller.enqueue(new TextEncoder().encode(JSON.stringify({ success: true })))
            controller.close()
          },
        }),
      })

      const response = await safeFetch('/api/external-service', {
        headers: { 'X-API-Key': apiKey },
      })

      expect(response.ok).toBe(true)
    })

    it('handles OAuth 2.0 token refresh', async () => {
      // Mock token refresh
      mockFetch.mockResolvedValueOnce({
        ok: true,
        status: 200,
        headers: {
          get: (header: string) => null,
        },
        json: () =>
          Promise.resolve({
            access_token: 'new-access-token',
            refresh_token: 'new-refresh-token',
            expires_in: 3600,
          }),
        body: new ReadableStream({
          start(controller) {
            controller.enqueue(new TextEncoder().encode(JSON.stringify({
              access_token: 'new-access-token',
              refresh_token: 'new-refresh-token',
              expires_in: 3600,
            })))
            controller.close()
          },
        }),
      })

      const response = await safeFetch('/oauth/token', {
        method: 'POST',
        headers: { 'Content-Type': 'application/x-www-form-urlencoded' },
        body: 'grant_type=refresh_token&refresh_token=old-refresh-token',
      })

      const tokens = await response.json()
      expect(tokens.access_token).toBe('new-access-token')
      expect(tokens.expires_in).toBe(3600)
    })
  })

  describe('Authentication and Authorization', () => {
    it('handles JWT token authentication', async () => {
      const token = 'eyJhbGciOiJIUzI1NiIsInR5cCI6IkpXVCJ9...'

      mockFetch.mockResolvedValueOnce({
        ok: true,
        status: 200,
        headers: {
          get: (header: string) => null,
        },
        json: () => Promise.resolve({ authorized: true, user: 'test-user' }),
        body: new ReadableStream({
          start(controller) {
            controller.enqueue(new TextEncoder().encode(JSON.stringify({ authorized: true, user: 'test-user' })))
            controller.close()
          },
        }),
      })

      const response = await safeFetch('/api/protected-endpoint', {
        headers: { Authorization: `Bearer ${token}` },
      })

      const result = await response.json()
      expect(result.authorized).toBe(true)
    })

    it('handles API key authentication', async () => {
      const apiKey = 'api-key-123456'

      mockFetch.mockResolvedValueOnce({
        ok: true,
        status: 200,
        headers: {
          get: (header: string) => null,
        },
        json: () => Promise.resolve({ success: true }),
        body: new ReadableStream({
          start(controller) {
            controller.enqueue(new TextEncoder().encode(JSON.stringify({ success: true })))
            controller.close()
          },
        }),
      })

      const response = await safeFetch('/api/external-service', {
        headers: { 'X-API-Key': apiKey },
      })

      expect(response.ok).toBe(true)
    })

    it('handles OAuth 2.0 token refresh', async () => {
      // Mock token refresh
      mockFetch.mockResolvedValueOnce({
        ok: true,
        status: 200,
        headers: {
          get: (header: string) => null,
        },
        json: () =>
          Promise.resolve({
            access_token: 'new-access-token',
            refresh_token: 'new-refresh-token',
            expires_in: 3600,
          }),
        body: new ReadableStream({
          start(controller) {
            controller.enqueue(new TextEncoder().encode(JSON.stringify({
              access_token: 'new-access-token',
              refresh_token: 'new-refresh-token',
              expires_in: 3600,
            })))
            controller.close()
          },
        }),
      })

      const response = await safeFetch('/oauth/token', {
        method: 'POST',
        headers: { 'Content-Type': 'application/x-www-form-urlencoded' },
        body: 'grant_type=refresh_token&refresh_token=old-refresh-token',
      })

      const tokens = await response.json()
      expect(tokens.access_token).toBe('new-access-token')
      expect(tokens.expires_in).toBe(3600)
    })
  })
})<|MERGE_RESOLUTION|>--- conflicted
+++ resolved
@@ -553,10 +553,6 @@
 
       // Mock WebSocket constructor
       global.WebSocket = vi.fn(() => mockWebSocket) as any
-<<<<<<< HEAD
-=======
-      global.WebSocket = vi.fn(() => mockWebSocket) as any
->>>>>>> 6a54f004
 
       const ws = new WebSocket('ws://localhost:3000/pipeline-updates')
 
@@ -605,7 +601,6 @@
           json: () => Promise.resolve({ success: true }),
         })
 
-<<<<<<< HEAD
       const retryFetch = async (url: string, options: any, maxRetries = 3): Promise<Response> => {
         for (let i = 0; i < maxRetries; i++) {
           try {
@@ -614,16 +609,6 @@
               throw new Error(`Attempt ${i + 1} failed`);
             }
             return response;
-=======
-      const retryFetch = async (
-        url: string,
-        options: any,
-        maxRetries = 3,
-      ): Promise<Response> => {
-        for (let i = 0; i < maxRetries; i++) {
-          try {
-            return await safeFetch(url, options)
->>>>>>> 6a54f004
           } catch (error: unknown) {
             if (i === maxRetries - 1) {
               throw error
@@ -633,11 +618,7 @@
             )
           }
         }
-<<<<<<< HEAD
         throw new Error('All retries failed');
-=======
-        throw new Error('Retry logic failed to return a response.')
->>>>>>> 6a54f004
       }
 
       const response = await retryFetch('/api/knowledge-balancer/status', {})
