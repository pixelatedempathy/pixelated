--- conflicted
+++ resolved
@@ -1,30 +1,3 @@
-<<<<<<< HEAD
-# Build stage
-FROM node:24-alpine AS builder
-
-RUN corepack enable pnpm
-
-WORKDIR /app
-
-# Copy package files
-COPY package.json pnpm-lock.yaml ./
-
-# Install dependencies
-RUN --mount=type=cache,target=/root/.local/share/pnpm/store \
-    pnpm install --frozen-lockfile
-
-# Copy source files
-COPY . .
-
-# Build the application
-RUN --mount=type=secret,id=SENTRY_AUTH_TOKEN \
-    SENTRY_AUTH_TOKEN=$(cat /run/secrets/SENTRY_AUTH_TOKEN) \
-    pnpm run build
-
-# Runtime stage
-FROM node:24-alpine AS runtime
-
-=======
 # Single, clean multi-stage Dockerfile for building and running Pixelated
 
 # Builder stage: install deps and run the static build
@@ -40,7 +13,6 @@
     g++ \
     libstdc++6 \
     && rm -rf /var/lib/apt/lists/*
->>>>>>> cb8b3547
 RUN corepack enable pnpm
 
 # Copy package manifests first for better layer caching
@@ -57,17 +29,6 @@
 FROM node:24-slim AS runtime
 WORKDIR /app
 
-<<<<<<< HEAD
-# Copy package files
-COPY package.json pnpm-lock.yaml ./
-
-# Install production dependencies only
-RUN --mount=type=cache,target=/root/.local/share/pnpm/store \
-    pnpm install --prod --frozen-lockfile
-
-# Copy built application from builder
-COPY --from=builder /app/dist ./dist
-=======
 # Install pnpm and build tools needed for native dependencies (like better-sqlite3)
 ARG PNPM_VERSION=10.20.0
 RUN apt-get update && apt-get install -y --no-install-recommends \
@@ -81,7 +42,6 @@
 
 # Create non-root user
 RUN groupadd -g 1001 nodejs && useradd -u 1001 -g nodejs -m nextjs
->>>>>>> cb8b3547
 
 # Copy package files and install production dependencies
 COPY --from=builder /app/package.json ./package.json
