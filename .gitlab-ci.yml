--- conflicted
+++ resolved
@@ -106,85 +106,63 @@
     DOCKER_TLS_CERTDIR: ''
     DOCKER_DRIVER: overlay2
   before_script:
-<<<<<<< HEAD
-  - echo "🔍 Waiting for Docker service to be ready..."
-  - |
-    # Enhanced Docker connectivity check with better error handling
-    echo "🔍 Checking network connectivity..."
-
-    # Test DNS resolution first
-    if nslookup docker >/dev/null 2>&1; then
-      echo "✅ Docker hostname resolves successfully"
-    else
-      echo "❌ Docker hostname resolution failed"
-      echo "🔍 Checking /etc/hosts and DNS configuration..."
-      cat /etc/hosts || true
-      cat /etc/resolv.conf || true
-      echo "🔍 Testing alternative DNS resolution..."
-      nslookup docker 8.8.8.8 || true
-    fi
-
-    # Test port connectivity
-    if nc -z docker 2375 >/dev/null 2>&1; then
-      echo "✅ Docker port 2375 is reachable"
-    else
-      echo "❌ Docker port 2375 is not reachable"
-      echo "🔍 Testing network connectivity..."
-      ping -c 1 docker || echo "❌ Cannot ping docker service"
-    fi
-
-    # Wait for Docker daemon to be ready with extended timeout
-    echo "⏳ Waiting for Docker daemon to be ready..."
-    for i in {1..60}; do
-      if docker info >/dev/null 2>&1; then
-        echo "✅ Docker daemon is ready after $i attempts"
-        break
-      fi
-      echo "⏳ Waiting for Docker daemon... ($i/60)"
-      sleep 2
-    done
-
-    # Final comprehensive check
-    if ! docker info >/dev/null 2>&1; then
-      echo "❌ Docker daemon failed to start after 120 seconds"
-      echo "🔍 Debugging Docker service status..."
-
-      # Try to get more information about the failure
-      echo "🔍 Attempting direct API call..."
-      curl -v --max-time 10 http://docker:2375/v1.24/info || echo "❌ Cannot connect to Docker API"
-
-      echo "🔍 Checking service status..."
-      ps aux | grep docker || true
-
-      echo "🔍 Network debugging..."
-      netstat -tlnp || true
-      ss -tlnp || true
-
-      exit 1
-    fi
-
-    echo "✅ Docker service validation complete"
-=======
     - echo "🔍 Waiting for Docker service to be ready..."
     - |
-      # Wait for Docker daemon to be ready
+      # Enhanced Docker connectivity check with better error handling
+      echo "🔍 Checking network connectivity..."
+
+      # Test DNS resolution first
+      if nslookup docker >/dev/null 2>&1; then
+        echo "✅ Docker hostname resolves successfully"
+      else
+        echo "❌ Docker hostname resolution failed"
+        echo "🔍 Checking /etc/hosts and DNS configuration..."
+        cat /etc/hosts || true
+        cat /etc/resolv.conf || true
+        echo "🔍 Testing alternative DNS resolution..."
+        nslookup docker 8.8.8.8 || true
+      fi
+
+      # Test port connectivity
+      if nc -z docker 2375 >/dev/null 2>&1; then
+        echo "✅ Docker port 2375 is reachable"
+      else
+        echo "❌ Docker port 2375 is not reachable"
+        echo "🔍 Testing network connectivity..."
+        ping -c 1 docker || echo "❌ Cannot ping docker service"
+      fi
+
+      # Wait for Docker daemon to be ready with extended timeout
       echo "⏳ Waiting for Docker daemon to be ready..."
-      for i in $(seq 1 60); do
+      for i in {1..60}; do
         if docker info >/dev/null 2>&1; then
           echo "✅ Docker daemon is ready after $i attempts"
-          docker version
           break
-        fi
-        if [ $i -eq 60 ]; then
-          echo "❌ Docker daemon failed to start after 120 seconds"
-          echo "🔍 Network configuration:"
-          cat /etc/hosts || true
-          exit 1
         fi
         echo "⏳ Waiting for Docker daemon... ($i/60)"
         sleep 2
       done
->>>>>>> 4b531cc0
+
+      # Final comprehensive check
+      if ! docker info >/dev/null 2>&1; then
+        echo "❌ Docker daemon failed to start after 120 seconds"
+        echo "🔍 Debugging Docker service status..."
+
+        # Try to get more information about the failure
+        echo "🔍 Attempting direct API call..."
+        curl -v --max-time 10 http://docker:2375/v1.24/info || echo "❌ Cannot connect to Docker API"
+
+        echo "🔍 Checking service status..."
+        ps aux | grep docker || true
+
+        echo "🔍 Network debugging..."
+        netstat -tlnp || true
+        ss -tlnp || true
+
+        exit 1
+      fi
+
+      echo "✅ Docker service validation complete"
 
 # Registry login template
 .registry_login: &registry_login
@@ -205,83 +183,61 @@
     DOCKER_TLS_CERTDIR: ''
     DOCKER_DRIVER: overlay2
   before_script:
-<<<<<<< HEAD
-  - echo "🔍 Waiting for Docker service to be ready..."
-  - |
-    # Enhanced Docker connectivity check with better error handling
-    echo "🔍 Checking network connectivity..."
-
-    # Test DNS resolution first
-    if nslookup docker >/dev/null 2>&1; then
-      echo "✅ Docker hostname resolves successfully"
-    else
-      echo "❌ Docker hostname resolution failed"
-      echo "🔍 Checking /etc/hosts and DNS configuration..."
-      cat /etc/hosts || true
-      cat /etc/resolv.conf || true
-      echo "🔍 Testing alternative DNS resolution..."
-      nslookup docker 8.8.8.8 || true
-    fi
-
-    # Test port connectivity
-    if nc -z docker 2375 >/dev/null 2>&1; then
-      echo "✅ Docker port 2375 is reachable"
-    else
-      echo "❌ Docker port 2375 is not reachable"
-      echo "🔍 Testing network connectivity..."
-      ping -c 1 docker || echo "❌ Cannot ping docker service"
-    fi
-
-    # Wait for Docker daemon to be ready with extended timeout
-    echo "⏳ Waiting for Docker daemon to be ready..."
-    for i in {1..60}; do
-      if docker info >/dev/null 2>&1; then
-        echo "✅ Docker daemon is ready after $i attempts"
-        break
-      fi
-      echo "⏳ Waiting for Docker daemon... ($i/60)"
-      sleep 2
-    done
-
-    # Final comprehensive check
-    if ! docker info >/dev/null 2>&1; then
-      echo "❌ Docker daemon failed to start after 120 seconds"
-      echo "🔍 Debugging Docker service status..."
-
-      # Try to get more information about the failure
-      echo "🔍 Attempting direct API call..."
-      curl -v --max-time 10 http://docker:2375/v1.24/info || echo "❌ Cannot connect to Docker API"
-
-      echo "🔍 Checking service status..."
-      ps aux | grep docker || true
-
-      echo "🔍 Network debugging..."
-      netstat -tlnp || true
-      ss -tlnp || true
-
-      exit 1
-    fi
-=======
     - echo "🔍 Waiting for Docker service to be ready..."
     - |
-      # Wait for Docker daemon with simplified check
+      # Enhanced Docker connectivity check with better error handling
+      echo "🔍 Checking network connectivity..."
+
+      # Test DNS resolution first
+      if nslookup docker >/dev/null 2>&1; then
+        echo "✅ Docker hostname resolves successfully"
+      else
+        echo "❌ Docker hostname resolution failed"
+        echo "🔍 Checking /etc/hosts and DNS configuration..."
+        cat /etc/hosts || true
+        cat /etc/resolv.conf || true
+        echo "🔍 Testing alternative DNS resolution..."
+        nslookup docker 8.8.8.8 || true
+      fi
+
+      # Test port connectivity
+      if nc -z docker 2375 >/dev/null 2>&1; then
+        echo "✅ Docker port 2375 is reachable"
+      else
+        echo "❌ Docker port 2375 is not reachable"
+        echo "🔍 Testing network connectivity..."
+        ping -c 1 docker || echo "❌ Cannot ping docker service"
+      fi
+
+      # Wait for Docker daemon to be ready with extended timeout
       echo "⏳ Waiting for Docker daemon to be ready..."
-      for i in $(seq 1 60); do
+      for i in {1..60}; do
         if docker info >/dev/null 2>&1; then
           echo "✅ Docker daemon is ready after $i attempts"
-          docker version
           break
-        fi
-        if [ $i -eq 60 ]; then
-          echo "❌ Docker daemon failed to start after 120 seconds"
-          echo "🔍 Network configuration:"
-          cat /etc/hosts || true
-          exit 1
         fi
         echo "⏳ Waiting for Docker daemon... ($i/60)"
         sleep 2
       done
->>>>>>> 4b531cc0
+
+      # Final comprehensive check
+      if ! docker info >/dev/null 2>&1; then
+        echo "❌ Docker daemon failed to start after 120 seconds"
+        echo "🔍 Debugging Docker service status..."
+
+        # Try to get more information about the failure
+        echo "🔍 Attempting direct API call..."
+        curl -v --max-time 10 http://docker:2375/v1.24/info || echo "❌ Cannot connect to Docker API"
+
+        echo "🔍 Checking service status..."
+        ps aux | grep docker || true
+
+        echo "🔍 Network debugging..."
+        netstat -tlnp || true
+        ss -tlnp || true
+
+        exit 1
+      fi
   script: |
     echo "🔍 Validating GitLab runner capabilities..."
 
