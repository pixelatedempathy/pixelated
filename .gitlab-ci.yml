--- conflicted
+++ resolved
@@ -11,11 +11,7 @@
     entrypoint:
     - ''
   variables:
-<<<<<<< HEAD
     QODANA_TOKEN: $QODANA_TOKEN
-=======
-    QODANA_TOKEN: "$qodana_token"
->>>>>>> a9212745
     GIT_STRATEGY: fetch
   script:
   - qodana --save-report --results-dir=$CI_PROJECT_DIR/.qodana
@@ -598,23 +594,11 @@
   - if: $CI_COMMIT_BRANCH == "master"
   - if: $CI_COMMIT_BRANCH == "main"
   allow_failure: true
-<<<<<<< HEAD
 
 # Dependency Caching (using GitLab cache)
 # (Removed unused cache section to prevent warnings and YAML errors)
 
 # Automated Cleanup (improved)
-=======
-cache:
-  key: "${CI_COMMIT_REF_SLUG}"
-  paths:
-  - ".npm/"
-  - ".pnpm-store/"
-  - ".cache/"
-  - ai/.cache/
-  - node_modules/
-  - ai/node_modules/
->>>>>>> a9212745
 cleanup:
   stage: deploy
   image: docker:27.3.1
