--- conflicted
+++ resolved
@@ -180,7 +180,6 @@
         },
         protectiveFactors: result.protectiveFactors.map(pf => pf.factor),
         immediateActions: result.recommendations.immediate.map(action => action.action),
-<<<<<<< HEAD
         emergencyResources: result.resources.crisis.map(resource => {
           return {
             type: resource.name,
@@ -189,14 +188,6 @@
             available: resource.availability
           }
         }),
-=======
-        emergencyResources: result.resources.crisis.map(resource => ({
-          type: resource.name,
-          contact: resource.contact,
-          description: resource.specialization.join(', '),
-          available: resource.availability
-        })),
->>>>>>> 51045155
         confidenceLevel: result.metadata.confidenceScore / 100,
         timestamp: new Date().toISOString()
       }
