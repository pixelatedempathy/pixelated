--- conflicted
+++ resolved
@@ -4,24 +4,9 @@
 # and allow manual testing through the repository's "Actions" tab
 on:
   workflow_dispatch:
-<<<<<<< HEAD
 jobs:
-  copilot-code-review:
+  copilot-setup-steps:
     runs-on: tenki-standard-autoscale
-=======
-  push:
-    paths:
-      - .github/workflows/copilot-setup-steps.yml
-  pull_request:
-    paths:
-      - .github/workflows/copilot-setup-steps.yml
-
-jobs:
-  # The job MUST be called `copilot-setup-steps` or it will not be picked up by Copilot.
-  copilot-setup-steps:
-    runs-on: ubuntu-latest
-    timeout-minutes: 15
->>>>>>> 0aa67b1d
 
     # Set the permissions to the lowest permissions possible needed for your steps.
     # Copilot will be given its own token for its operations.
@@ -52,4 +37,20 @@
           node -e "JSON.parse(require('fs').readFileSync('package.json', 'utf8'))" && echo "✅ package.json is valid JSON" || (echo "❌ package.json has JSON syntax errors" && exit 1)
 
       - name: Install dependencies
-        run: pnpm install --frozen-lockfile+        run: pnpm install --no-frozen-lockfile
+
+      - name: Lint (ESLint)
+        run: pnpm exec eslint . --ext .js,.ts,.tsx,.astro
+
+      - name: Format check (Prettier)
+        run: pnpm exec prettier --check .
+
+      - name: Run tests
+        run: |
+          if pnpm exec vitest --version 2>/dev/null; then
+            pnpm exec vitest run --reporter=dot
+          elif pnpm exec jest --version 2>/dev/null; then
+            pnpm exec jest --ci
+          else
+            echo "No supported test runner found (vitest/jest)."
+          fi