name: Browser Compatibility Tests

permissions:
  contents: read
  actions: write

on:
  push:
    branches: [ master ]
  pull_request:
    branches: [ master ]
  workflow_dispatch:


env:
  NODE_VERSION: 24.8.0
  PNPM_VERSION: 10.17.1
  NODE_ENV: test
  DISABLE_AUTH: 'true'
<<<<<<< HEAD
  BETTER_AUTH_SECRET: ${{ secrets.BETTER_AUTH_SECRET }}
=======
  BETTER_AUTH_URL: https://localhost:4321
  BETTER_AUTH_SECRET: test_dummy_secret_for_ci
>>>>>>> 630e9e85

jobs:
  browser-tests:
    name: Run Browser Tests
    runs-on: ubuntu-latest
    timeout-minutes: 60

    steps:
    - uses: actions/checkout@v5

    - name: Setup Node.js
      uses: actions/setup-node@v4
      with:
        node-version: ${{ env.NODE_VERSION }}

    - name: Setup pnpm
      uses: pnpm/action-setup@v4.1.0
      with:
        version: 10.17.1

    - name: Setup pnpm cache
      uses: actions/cache@v4
      with:
        path: ~/.pnpm-store
        key: ${{ runner.os }}-pnpm-store-${{ hashFiles('**/pnpm-lock.yaml') }}
        restore-keys: |
          ${{ runner.os }}-pnpm-store-

    - name: Install dependencies
      run: pnpm install --no-frozen-lockfile

    - name: Install Playwright browsers
      run: pnpm exec playwright install --with-deps

    - name: Build project
      run: pnpm run build

    - name: Run browser tests
      run: |
        # Set test environment variables
        export NODE_ENV=test
        export DISABLE_AUTH=true
<<<<<<< HEAD
        export BETTER_AUTH_SECRET=${{ secrets.BETTER_AUTH_SECRET }}
=======
        export BETTER_AUTH_URL=https://localhost:4321
        export BETTER_AUTH_SECRET=test_dummy_secret_for_ci
>>>>>>> 630e9e85
        export DISABLE_WEB_FONTS=true
        export SKIP_MSW=true

        # Run tests with built-in web server, only essential tests
        pnpm exec playwright test tests/browser/auth.spec.ts tests/browser/cross-browser-compatibility.spec.ts tests/browser/mobile-compatibility.spec.ts --config=playwright.config.ci.ts --max-failures=10 --workers=1
      env:
        CI: true

    - name: Upload test results
      if: always()
      uses: actions/upload-artifact@v4
      with:
        name: browser-test-results-${{ github.run_id }}
        path: |
          playwright-report/
          public/test-results/
        retention-days: 30
        if-no-files-found: warn
        compression-level: 6

  generate-report:
    name: Generate Test Report
    runs-on: ubuntu-latest
    needs: [ browser-tests ]
    if: always()

    steps:
    - uses: actions/checkout@v5

    - name: Download all test artifacts
      uses: actions/download-artifact@v5
      with:
        path: all-test-results
        pattern: '*-test-results-*'
        merge-multiple: true

    - name: Generate comprehensive HTML report
      id: generate_report
      run: |
        # Create consolidated report
        cat > report.html << 'EOF'
        <!DOCTYPE html>
        <html>
        <head>
            <title>Browser Compatibility Test Report</title>
            <style>
                body { font-family: Arial, sans-serif; margin: 20px; }
                .header { background: #f5f5f5; padding: 20px; border-radius: 5px; }
                .summary { background: #e8f4fd; padding: 15px; margin: 10px 0; border-radius: 5px; }
                .issues { background: #fff2f2; padding: 15px; margin: 10px 0; border-radius: 5px; }
                .success { background: #f0f8f0; padding: 15px; margin: 10px 0; border-radius: 5px; }
                pre { background: #f8f8f8; padding: 10px; border-radius: 3px; overflow-x: auto; }
                .issue-item { margin: 5px 0; padding: 5px; background: #ffebee; border-left: 3px solid #f44336; }
            </style>
        </head>
        <body>
            <div class="header">
                <h1>🧪 Browser Compatibility Test Results</h1>
                <p><strong>Generated:</strong> $(date)</p>
                <p><strong>Repository:</strong> ${{ github.repository }}</p>
                <p><strong>Branch:</strong> ${{ github.ref_name }}</p>
                <p><strong>Commit:</strong> ${{ github.sha }}</p>
                <p><strong>Workflow Run:</strong> <a href="${{ github.server_url }}/${{ github.repository }}/actions/runs/${{ github.run_id }}">${{ github.run_id }}</a></p>
            </div>
        EOF

        # Count issues and generate summary
        ISSUE_COUNT=0
        TOTAL_TESTS=0
        PASSED_TESTS=0

        # Process test results if available
        if find all-test-results -name "*.json" -type f | head -1 > /dev/null 2>&1; then
            echo '<div class="summary">' >> report.html
            echo '<h2>📊 Test Summary</h2>' >> report.html

            # Extract basic metrics from any JSON files
            for json_file in $(find all-test-results -name "*.json" -type f); do
                if command -v jq >/dev/null 2>&1; then
                    # Use jq if available
                    FAILED=$(jq -r 'try (.failures // []) | length' "$json_file" 2>/dev/null || echo "0")
                    PASSED=$(jq -r 'try (.passes // []) | length' "$json_file" 2>/dev/null || echo "0")
                else
                    # Fallback to grep-based parsing
                    FAILED=$(grep -o '"failures":\s*\[[^]]*\]' "$json_file" 2>/dev/null | wc -l || echo "0")
                    PASSED=$(grep -o '"passes":\s*\[[^]]*\]' "$json_file" 2>/dev/null | wc -l || echo "0")
                fi

                ISSUE_COUNT=$((ISSUE_COUNT + FAILED))
                PASSED_TESTS=$((PASSED_TESTS + PASSED))
                TOTAL_TESTS=$((TOTAL_TESTS + FAILED + PASSED))
            done

            echo "<p><strong>Total Tests:</strong> $TOTAL_TESTS</p>" >> report.html
            echo "<p><strong>Passed:</strong> $PASSED_TESTS</p>" >> report.html
            echo "<p><strong>Failed:</strong> $ISSUE_COUNT</p>" >> report.html
            echo '</div>' >> report.html
        else
            echo '<div class="summary">' >> report.html
            echo '<h2>⚠️ No Test Results Found</h2>' >> report.html
            echo '<p>No test result files were found in the artifacts.</p>' >> report.html
            echo '</div>' >> report.html
        fi

        # Add issues section
        if [ "$ISSUE_COUNT" -gt 0 ]; then
            echo '<div class="issues">' >> report.html
            echo '<h2>🚨 Detected Issues</h2>' >> report.html
            echo "<p>Found <strong>$ISSUE_COUNT</strong> compatibility issues that need attention.</p>" >> report.html
            echo '</div>' >> report.html
        else
            echo '<div class="success">' >> report.html
            echo '<h2>✅ All Tests Passed</h2>' >> report.html
            echo '<p>No compatibility issues detected. Great work!</p>' >> report.html
            echo '</div>' >> report.html
        fi

        # Add artifacts info
        echo '<div class="summary">' >> report.html
        echo '<h2>📁 Available Artifacts</h2>' >> report.html
        echo '<p>The following test artifacts are available for download:</p>' >> report.html
        echo '<ul>' >> report.html
        echo '<li>Browser Test Results - Playwright reports and screenshots</li>' >> report.html
        echo '<li>Visual Test Results - Visual regression test outputs</li>' >> report.html
        echo '<li>Browser Compatibility Report - This consolidated report</li>' >> report.html
        echo '</ul>' >> report.html
        echo '</div>' >> report.html

        echo '</body></html>' >> report.html

        # Set outputs for use in subsequent steps
        echo "ISSUE_COUNT=$ISSUE_COUNT" >> $GITHUB_ENV
        echo "issue_count=$ISSUE_COUNT" >> $GITHUB_OUTPUT
        echo "total_tests=$TOTAL_TESTS" >> $GITHUB_OUTPUT
        echo "passed_tests=$PASSED_TESTS" >> $GITHUB_OUTPUT

    - name: Upload consolidated report
      uses: actions/upload-artifact@v4
      with:
        name: browser-compatibility-report-${{ github.run_id }}
        path: report.html
        retention-days: 90
        if-no-files-found: error

    - name: Send notifications
      if: ${{ steps.generate_report.outputs.issue_count > 0 && !cancelled() }}
      env:
        ISSUE_COUNT: ${{ steps.generate_report.outputs.issue_count }}
        TOTAL_TESTS: ${{ steps.generate_report.outputs.total_tests }}
        WORKFLOW_URL: ${{ github.server_url }}/${{ github.repository }}/actions/runs/${{ github.run_id }}
      run: |
        # Prepare notification content
        cat > notification.txt << EOF
        🚨 Browser Compatibility Issues Detected

        Repository: ${{ github.repository }}
        Branch: ${{ github.ref_name }}
        Commit: ${{ github.sha }}

        Test Results:
        - Total Tests: ${TOTAL_TESTS:-Unknown}
        - Failed Tests: ${ISSUE_COUNT}
        - Workflow: ${WORKFLOW_URL}

        Please review the test results and address any compatibility issues.
        EOF

        # Send Slack notification if webhook is configured
        if [ -n "${SLACK_WEBHOOK:-}" ]; then
          echo "Sending Slack notification..."
          curl -X POST -H 'Content-type: application/json' \
            --data "{\"text\":\"$(cat notification.txt | sed 's/"/\\"/g' | tr '\n' ' ')\"}" \
            "${SLACK_WEBHOOK}" || echo "Failed to send Slack notification"
        else
          echo "SLACK_WEBHOOK not configured, skipping Slack notification"
        fi

        # Send email notification if configured
        if [ -n "${EMAIL_API_KEY:-}" ] && [ -n "${TEAM_EMAIL:-}" ]; then
          echo "Sending email notification..."
          curl -X POST https://api.resend.com/emails \
            -H "Authorization: Bearer ${EMAIL_API_KEY}" \
            -H "Content-Type: application/json" \
            -d "{
              \"from\": \"ci@pixelatedempathy.com\",
              \"to\": \"${TEAM_EMAIL}\",
              \"subject\": \"🚨 Browser Compatibility Issues Detected\",
              \"text\": \"$(cat notification.txt | sed 's/"/\\"/g' | tr '\n' ' ')\"
            }" || echo "Failed to send email notification"
        else
          echo "Email configuration not complete, skipping email notification"
        fi

        echo "Notification process completed"<|MERGE_RESOLUTION|>--- conflicted
+++ resolved
@@ -15,14 +15,10 @@
 env:
   NODE_VERSION: 24.8.0
   PNPM_VERSION: 10.17.1
+  PNPM_VERSION: 10.17.1
   NODE_ENV: test
   DISABLE_AUTH: 'true'
-<<<<<<< HEAD
   BETTER_AUTH_SECRET: ${{ secrets.BETTER_AUTH_SECRET }}
-=======
-  BETTER_AUTH_URL: https://localhost:4321
-  BETTER_AUTH_SECRET: test_dummy_secret_for_ci
->>>>>>> 630e9e85
 
 jobs:
   browser-tests:
@@ -32,12 +28,21 @@
 
     steps:
     - uses: actions/checkout@v5
+    - uses: actions/checkout@v5
 
     - name: Setup Node.js
       uses: actions/setup-node@v4
       with:
         node-version: ${{ env.NODE_VERSION }}
-
+    - name: Setup Node.js
+      uses: actions/setup-node@v4
+      with:
+        node-version: ${{ env.NODE_VERSION }}
+
+    - name: Setup pnpm
+      uses: pnpm/action-setup@v4.1.0
+      with:
+        version: 10.17.1
     - name: Setup pnpm
       uses: pnpm/action-setup@v4.1.0
       with:
@@ -50,13 +55,26 @@
         key: ${{ runner.os }}-pnpm-store-${{ hashFiles('**/pnpm-lock.yaml') }}
         restore-keys: |
           ${{ runner.os }}-pnpm-store-
+    - name: Setup pnpm cache
+      uses: actions/cache@v4
+      with:
+        path: ~/.pnpm-store
+        key: ${{ runner.os }}-pnpm-store-${{ hashFiles('**/pnpm-lock.yaml') }}
+        restore-keys: |
+          ${{ runner.os }}-pnpm-store-
 
     - name: Install dependencies
       run: pnpm install --no-frozen-lockfile
+    - name: Install dependencies
+      run: pnpm install --no-frozen-lockfile
 
     - name: Install Playwright browsers
       run: pnpm exec playwright install --with-deps
-
+    - name: Install Playwright browsers
+      run: pnpm exec playwright install --with-deps
+
+    - name: Build project
+      run: pnpm run build
     - name: Build project
       run: pnpm run build
 
@@ -65,12 +83,7 @@
         # Set test environment variables
         export NODE_ENV=test
         export DISABLE_AUTH=true
-<<<<<<< HEAD
         export BETTER_AUTH_SECRET=${{ secrets.BETTER_AUTH_SECRET }}
-=======
-        export BETTER_AUTH_URL=https://localhost:4321
-        export BETTER_AUTH_SECRET=test_dummy_secret_for_ci
->>>>>>> 630e9e85
         export DISABLE_WEB_FONTS=true
         export SKIP_MSW=true
 
@@ -90,6 +103,17 @@
         retention-days: 30
         if-no-files-found: warn
         compression-level: 6
+    - name: Upload test results
+      if: always()
+      uses: actions/upload-artifact@v4
+      with:
+        name: browser-test-results-${{ github.run_id }}
+        path: |
+          playwright-report/
+          public/test-results/
+        retention-days: 30
+        if-no-files-found: warn
+        compression-level: 6
 
   generate-report:
     name: Generate Test Report
@@ -99,7 +123,14 @@
 
     steps:
     - uses: actions/checkout@v5
-
+    - uses: actions/checkout@v5
+
+    - name: Download all test artifacts
+      uses: actions/download-artifact@v5
+      with:
+        path: all-test-results
+        pattern: '*-test-results-*'
+        merge-multiple: true
     - name: Download all test artifacts
       uses: actions/download-artifact@v5
       with:
@@ -136,12 +167,49 @@
                 <p><strong>Workflow Run:</strong> <a href="${{ github.server_url }}/${{ github.repository }}/actions/runs/${{ github.run_id }}">${{ github.run_id }}</a></p>
             </div>
         EOF
+    - name: Generate comprehensive HTML report
+      id: generate_report
+      run: |
+        # Create consolidated report
+        cat > report.html << 'EOF'
+        <!DOCTYPE html>
+        <html>
+        <head>
+            <title>Browser Compatibility Test Report</title>
+            <style>
+                body { font-family: Arial, sans-serif; margin: 20px; }
+                .header { background: #f5f5f5; padding: 20px; border-radius: 5px; }
+                .summary { background: #e8f4fd; padding: 15px; margin: 10px 0; border-radius: 5px; }
+                .issues { background: #fff2f2; padding: 15px; margin: 10px 0; border-radius: 5px; }
+                .success { background: #f0f8f0; padding: 15px; margin: 10px 0; border-radius: 5px; }
+                pre { background: #f8f8f8; padding: 10px; border-radius: 3px; overflow-x: auto; }
+                .issue-item { margin: 5px 0; padding: 5px; background: #ffebee; border-left: 3px solid #f44336; }
+            </style>
+        </head>
+        <body>
+            <div class="header">
+                <h1>🧪 Browser Compatibility Test Results</h1>
+                <p><strong>Generated:</strong> $(date)</p>
+                <p><strong>Repository:</strong> ${{ github.repository }}</p>
+                <p><strong>Branch:</strong> ${{ github.ref_name }}</p>
+                <p><strong>Commit:</strong> ${{ github.sha }}</p>
+                <p><strong>Workflow Run:</strong> <a href="${{ github.server_url }}/${{ github.repository }}/actions/runs/${{ github.run_id }}">${{ github.run_id }}</a></p>
+            </div>
+        EOF
 
         # Count issues and generate summary
         ISSUE_COUNT=0
         TOTAL_TESTS=0
         PASSED_TESTS=0
-
+        # Count issues and generate summary
+        ISSUE_COUNT=0
+        TOTAL_TESTS=0
+        PASSED_TESTS=0
+
+        # Process test results if available
+        if find all-test-results -name "*.json" -type f | head -1 > /dev/null 2>&1; then
+            echo '<div class="summary">' >> report.html
+            echo '<h2>📊 Test Summary</h2>' >> report.html
         # Process test results if available
         if find all-test-results -name "*.json" -type f | head -1 > /dev/null 2>&1; then
             echo '<div class="summary">' >> report.html
@@ -158,11 +226,26 @@
                     FAILED=$(grep -o '"failures":\s*\[[^]]*\]' "$json_file" 2>/dev/null | wc -l || echo "0")
                     PASSED=$(grep -o '"passes":\s*\[[^]]*\]' "$json_file" 2>/dev/null | wc -l || echo "0")
                 fi
+            # Extract basic metrics from any JSON files
+            for json_file in $(find all-test-results -name "*.json" -type f); do
+                if command -v jq >/dev/null 2>&1; then
+                    # Use jq if available
+                    FAILED=$(jq -r 'try (.failures // []) | length' "$json_file" 2>/dev/null || echo "0")
+                    PASSED=$(jq -r 'try (.passes // []) | length' "$json_file" 2>/dev/null || echo "0")
+                else
+                    # Fallback to grep-based parsing
+                    FAILED=$(grep -o '"failures":\s*\[[^]]*\]' "$json_file" 2>/dev/null | wc -l || echo "0")
+                    PASSED=$(grep -o '"passes":\s*\[[^]]*\]' "$json_file" 2>/dev/null | wc -l || echo "0")
+                fi
 
                 ISSUE_COUNT=$((ISSUE_COUNT + FAILED))
                 PASSED_TESTS=$((PASSED_TESTS + PASSED))
                 TOTAL_TESTS=$((TOTAL_TESTS + FAILED + PASSED))
             done
+                ISSUE_COUNT=$((ISSUE_COUNT + FAILED))
+                PASSED_TESTS=$((PASSED_TESTS + PASSED))
+                TOTAL_TESTS=$((TOTAL_TESTS + FAILED + PASSED))
+            done
 
             echo "<p><strong>Total Tests:</strong> $TOTAL_TESTS</p>" >> report.html
             echo "<p><strong>Passed:</strong> $PASSED_TESTS</p>" >> report.html
@@ -174,7 +257,29 @@
             echo '<p>No test result files were found in the artifacts.</p>' >> report.html
             echo '</div>' >> report.html
         fi
-
+            echo "<p><strong>Total Tests:</strong> $TOTAL_TESTS</p>" >> report.html
+            echo "<p><strong>Passed:</strong> $PASSED_TESTS</p>" >> report.html
+            echo "<p><strong>Failed:</strong> $ISSUE_COUNT</p>" >> report.html
+            echo '</div>' >> report.html
+        else
+            echo '<div class="summary">' >> report.html
+            echo '<h2>⚠️ No Test Results Found</h2>' >> report.html
+            echo '<p>No test result files were found in the artifacts.</p>' >> report.html
+            echo '</div>' >> report.html
+        fi
+
+        # Add issues section
+        if [ "$ISSUE_COUNT" -gt 0 ]; then
+            echo '<div class="issues">' >> report.html
+            echo '<h2>🚨 Detected Issues</h2>' >> report.html
+            echo "<p>Found <strong>$ISSUE_COUNT</strong> compatibility issues that need attention.</p>" >> report.html
+            echo '</div>' >> report.html
+        else
+            echo '<div class="success">' >> report.html
+            echo '<h2>✅ All Tests Passed</h2>' >> report.html
+            echo '<p>No compatibility issues detected. Great work!</p>' >> report.html
+            echo '</div>' >> report.html
+        fi
         # Add issues section
         if [ "$ISSUE_COUNT" -gt 0 ]; then
             echo '<div class="issues">' >> report.html
@@ -198,7 +303,18 @@
         echo '<li>Browser Compatibility Report - This consolidated report</li>' >> report.html
         echo '</ul>' >> report.html
         echo '</div>' >> report.html
-
+        # Add artifacts info
+        echo '<div class="summary">' >> report.html
+        echo '<h2>📁 Available Artifacts</h2>' >> report.html
+        echo '<p>The following test artifacts are available for download:</p>' >> report.html
+        echo '<ul>' >> report.html
+        echo '<li>Browser Test Results - Playwright reports and screenshots</li>' >> report.html
+        echo '<li>Visual Test Results - Visual regression test outputs</li>' >> report.html
+        echo '<li>Browser Compatibility Report - This consolidated report</li>' >> report.html
+        echo '</ul>' >> report.html
+        echo '</div>' >> report.html
+
+        echo '</body></html>' >> report.html
         echo '</body></html>' >> report.html
 
         # Set outputs for use in subsequent steps
@@ -206,7 +322,19 @@
         echo "issue_count=$ISSUE_COUNT" >> $GITHUB_OUTPUT
         echo "total_tests=$TOTAL_TESTS" >> $GITHUB_OUTPUT
         echo "passed_tests=$PASSED_TESTS" >> $GITHUB_OUTPUT
-
+        # Set outputs for use in subsequent steps
+        echo "ISSUE_COUNT=$ISSUE_COUNT" >> $GITHUB_ENV
+        echo "issue_count=$ISSUE_COUNT" >> $GITHUB_OUTPUT
+        echo "total_tests=$TOTAL_TESTS" >> $GITHUB_OUTPUT
+        echo "passed_tests=$PASSED_TESTS" >> $GITHUB_OUTPUT
+
+    - name: Upload consolidated report
+      uses: actions/upload-artifact@v4
+      with:
+        name: browser-compatibility-report-${{ github.run_id }}
+        path: report.html
+        retention-days: 90
+        if-no-files-found: error
     - name: Upload consolidated report
       uses: actions/upload-artifact@v4
       with:
@@ -225,7 +353,20 @@
         # Prepare notification content
         cat > notification.txt << EOF
         🚨 Browser Compatibility Issues Detected
-
+    - name: Send notifications
+      if: ${{ steps.generate_report.outputs.issue_count > 0 && !cancelled() }}
+      env:
+        ISSUE_COUNT: ${{ steps.generate_report.outputs.issue_count }}
+        TOTAL_TESTS: ${{ steps.generate_report.outputs.total_tests }}
+        WORKFLOW_URL: ${{ github.server_url }}/${{ github.repository }}/actions/runs/${{ github.run_id }}
+      run: |
+        # Prepare notification content
+        cat > notification.txt << EOF
+        🚨 Browser Compatibility Issues Detected
+
+        Repository: ${{ github.repository }}
+        Branch: ${{ github.ref_name }}
+        Commit: ${{ github.sha }}
         Repository: ${{ github.repository }}
         Branch: ${{ github.ref_name }}
         Commit: ${{ github.sha }}
@@ -234,10 +375,25 @@
         - Total Tests: ${TOTAL_TESTS:-Unknown}
         - Failed Tests: ${ISSUE_COUNT}
         - Workflow: ${WORKFLOW_URL}
+        Test Results:
+        - Total Tests: ${TOTAL_TESTS:-Unknown}
+        - Failed Tests: ${ISSUE_COUNT}
+        - Workflow: ${WORKFLOW_URL}
 
         Please review the test results and address any compatibility issues.
         EOF
-
+        Please review the test results and address any compatibility issues.
+        EOF
+
+        # Send Slack notification if webhook is configured
+        if [ -n "${SLACK_WEBHOOK:-}" ]; then
+          echo "Sending Slack notification..."
+          curl -X POST -H 'Content-type: application/json' \
+            --data "{\"text\":\"$(cat notification.txt | sed 's/"/\\"/g' | tr '\n' ' ')\"}" \
+            "${SLACK_WEBHOOK}" || echo "Failed to send Slack notification"
+        else
+          echo "SLACK_WEBHOOK not configured, skipping Slack notification"
+        fi
         # Send Slack notification if webhook is configured
         if [ -n "${SLACK_WEBHOOK:-}" ]; then
           echo "Sending Slack notification..."
@@ -263,5 +419,21 @@
         else
           echo "Email configuration not complete, skipping email notification"
         fi
-
+        # Send email notification if configured
+        if [ -n "${EMAIL_API_KEY:-}" ] && [ -n "${TEAM_EMAIL:-}" ]; then
+          echo "Sending email notification..."
+          curl -X POST https://api.resend.com/emails \
+            -H "Authorization: Bearer ${EMAIL_API_KEY}" \
+            -H "Content-Type: application/json" \
+            -d "{
+              \"from\": \"ci@pixelatedempathy.com\",
+              \"to\": \"${TEAM_EMAIL}\",
+              \"subject\": \"🚨 Browser Compatibility Issues Detected\",
+              \"text\": \"$(cat notification.txt | sed 's/"/\\"/g' | tr '\n' ' ')\"
+            }" || echo "Failed to send email notification"
+        else
+          echo "Email configuration not complete, skipping email notification"
+        fi
+
+        echo "Notification process completed"
         echo "Notification process completed"