--- conflicted
+++ resolved
@@ -1,12 +1,3 @@
-<<<<<<< HEAD
-=======
-export * from './middleware'
-export { createSession, endSession, getSession } from './session'
-
-import type { AstroCookies } from 'astro'
-import type { User } from './index'
-
->>>>>>> 630e9e85
 /**
  * Authentication Module - Main export for Phase 7 JWT Authentication Service
  * Provides complete authentication system with Better-Auth integration
@@ -108,118 +99,370 @@
 /**
  * Create authentication API routes
  */
-export async function createAuthRoutes() {
-  const { Router } = await import('express')
-  const router = Router()
-
-  // Import route handlers
-  const {
-    handleRegister,
-    handleLogin,
-    handleLogout,
-    handleRefreshToken,
-    handleForgotPassword,
-    handleResetPassword,
-    handleVerifyEmail,
-  } = await import('./routes')
-
-  // Public routes
-  router.post('/register', handleRegister)
-  router.post('/login', handleLogin)
-  router.post('/forgot-password', handleForgotPassword)
-  router.post('/reset-password', handleResetPassword)
-  router.post('/verify-email', handleVerifyEmail)
-
-  // Protected routes
-  router.post('/logout', requireAuthenticated, handleLogout)
-  router.post('/refresh-token', handleRefreshToken)
-
-  // User profile routes
-  router.get('/profile', requireAuthenticated, async (req: AuthenticatedRequest, res: Response) => {
-    const user = req.context?.user
-    if (!user) {
-      return res.status(401).json({ success: false, error: 'User not found' })
-    }
-
-    const userAuth = getUserAuthentication(user.id)
-    if (!userAuth) {
-      return res.status(404).json({ success: false, error: 'User not found' })
-    }
-
-    res.json({
-      success: true,
-      user: {
-        id: userAuth.id,
-        email: userAuth.email,
-        role: userAuth.role,
-        createdAt: userAuth.createdAt,
-        lastLoginAt: userAuth.lastLoginAt,
+export class AuthService {
+  private sessions = new Map<string, AuthSession>()
+  private users = new Map<string, User>()
+  private resetTokens = new Map<string, PasswordResetRequest>()
+
+  constructor() {
+    logger.info('AuthService initialized')
+    this.initializeMockUsers()
+  }
+
+  /**
+   * Authenticate user with email and password
+   */
+  async authenticate(credentials: AuthCredentials): Promise<AuthResult> {
+    try {
+      logger.debug('Authenticating user', { email: credentials.email })
+
+      // Find user by email
+      const user = Array.from(this.users.values()).find(
+        (u) => u.email === credentials.email,
+      )
+
+      if (!user) {
+        return {
+          success: false,
+          error: 'Invalid email or password',
+        }
+      }
+
+      // In production, verify password hash
+      // For now, accept any password for demo users
+      if (!this.verifyPassword(credentials.password, user)) {
+        return {
+          success: false,
+          error: 'Invalid email or password',
+        }
+      }
+
+      if (!user.verified) {
+        return {
+          success: false,
+          error: 'Email verification required',
+          requiresVerification: true,
+        }
+      }
+
+      // Create session
+      const session = this.createSession(user.id)
+
+      // Update last login
+      user.lastLoginAt = new Date()
+
+      logger.info('User authenticated successfully', {
+        userId: user.id,
+        email: user.email,
+      })
+
+      return {
+        success: true,
+        user,
+        session,
+      }
+    } catch (error: unknown) {
+      logger.error('Authentication failed', { error, email: credentials.email })
+      return {
+        success: false,
+        error: 'Authentication failed',
+      }
+    }
+  }
+
+  /**
+   * Create a new user account
+   */
+  async createUser(userData: {
+    email: string
+    password: string
+    name?: string
+    role?: User['role']
+  }): Promise<AuthResult> {
+    try {
+      logger.debug('Creating new user', { email: userData.email })
+
+      // Check if user already exists
+      const existingUser = Array.from(this.users.values()).find(
+        (u) => u.email === userData.email,
+      )
+      if (existingUser) {
+        return {
+          success: false,
+          error: 'User with this email already exists',
+        }
+      }
+
+      // Create new user
+      const user: User = {
+        id: `user_${Date.now()}_${Math.random().toString(36).substr(2, 9)}`,
+        email: userData.email,
+        name: userData.name ?? '', // Ensure name is always a string
+        role: userData.role || 'user',
+        verified: false, // Requires email verification
+        createdAt: new Date(),
+      }
+
+      this.users.set(user.id, user)
+
+      logger.info('User created successfully', {
+        userId: user.id,
+        email: user.email,
+      })
+
+      return {
+        success: true,
+        user,
+        requiresVerification: true,
+      }
+    } catch (error: unknown) {
+      logger.error('User creation failed', { error, email: userData.email })
+      return {
+        success: false,
+        error: 'Failed to create user account',
+      }
+    }
+  }
+
+  /**
+   * Verify user session
+   */
+  async verifySession(sessionId: string): Promise<AuthResult> {
+    try {
+      const session = this.sessions.get(sessionId)
+
+      if (!session || !session.isActive || session.expiresAt < new Date()) {
+        return {
+          success: false,
+          error: 'Invalid or expired session',
+        }
+      }
+
+      const user = this.users.get(session.userId)
+      if (!user) {
+        return {
+          success: false,
+          error: 'User not found',
+        }
+      }
+
+      return {
+        success: true,
+        user,
+        session,
+      }
+    } catch (error: unknown) {
+      logger.error('Session verification failed', { error, sessionId })
+      return {
+        success: false,
+        error: 'Session verification failed',
+      }
+    }
+  }
+
+  /**
+   * Logout user and invalidate session
+   */
+  async logout(sessionId: string): Promise<boolean> {
+    try {
+      const session = this.sessions.get(sessionId)
+      if (session) {
+        session.isActive = false
+        logger.info('User logged out', { userId: session.userId, sessionId })
+      }
+      return true
+    } catch (error: unknown) {
+      logger.error('Logout failed', { error, sessionId })
+      return false
+    }
+  }
+
+  /**
+   * Request password reset
+   */
+  async requestPasswordReset(email: string): Promise<boolean> {
+    try {
+      const user = Array.from(this.users.values()).find(
+        (u) => u.email === email,
+      )
+      if (!user) {
+        // Don't reveal if email exists
+        return true
+      }
+
+      const token = this.generateResetToken()
+      const resetRequest: PasswordResetRequest = {
+        email,
+        token,
+        expiresAt: new Date(Date.now() + 3600000), // 1 hour
+        used: false,
+      }
+
+      this.resetTokens.set(token, resetRequest)
+
+      logger.info('Password reset requested', { email, token })
+      return true
+    } catch (error: unknown) {
+      logger.error('Password reset request failed', { error, email })
+      return false
+    }
+  }
+
+  /**
+   * Reset password with token
+   */
+  async resetPassword(token: string, newPassword: string): Promise<boolean> {
+    try {
+      const resetRequest = this.resetTokens.get(token)
+
+      if (
+        !resetRequest ||
+        resetRequest.used ||
+        resetRequest.expiresAt < new Date()
+      ) {
+        return false
+      }
+
+      const user = Array.from(this.users.values()).find(
+        (u) => u.email === resetRequest.email,
+      )
+      if (!user) {
+        return false
+      }
+
+      // In production, hash the new password
+      // user.password = await hashPassword(newPassword)
+      resetRequest.used = true
+
+      logger.info('Password reset successfully', {
+        userId: user.id,
+        passwordLength: newPassword.length,
+      })
+      return true
+    } catch (error: unknown) {
+      logger.error('Password reset failed', { error, token })
+      return false
+    }
+  }
+
+  /**
+   * Get user by ID
+   */
+  async getUserById(userId: string): Promise<User | null> {
+    return this.users.get(userId) || null
+  }
+
+  private createSession(userId: string): AuthSession {
+    const sessionId = `session_${Date.now()}_${Math.random().toString(36).substr(2, 9)}`
+    const session: AuthSession = {
+      userId,
+      sessionId,
+      expiresAt: new Date(Date.now() + 24 * 60 * 60 * 1000), // 24 hours
+      isActive: true,
+    }
+
+    this.sessions.set(sessionId, session)
+    return session
+  }
+
+  private verifyPassword(password: string, _user: User): boolean {
+    // In production, use proper password hashing (bcrypt, argon2, etc.)
+    // For demo purposes, accept any non-empty password
+    // Would normally check: bcrypt.compare(password, user.hashedPassword)
+    return password.length >= 6
+  }
+
+  private generateResetToken(): string {
+    return `reset_${Date.now()}_${Math.random().toString(36).substr(2, 16)}`
+  }
+
+  private initializeMockUsers() {
+    // Create some demo users for testing
+    const demoUsers: User[] = [
+      {
+        id: 'user_demo_admin',
+        email: 'admin@pixelated.health',
+        name: 'System Administrator',
+        role: 'admin',
+        verified: true,
+        createdAt: new Date('2024-01-01'),
       },
+      {
+        id: 'user_demo_therapist',
+        email: 'therapist@pixelated.health',
+        name: 'Dr. Sarah Johnson',
+        role: 'therapist',
+        verified: true,
+        createdAt: new Date('2024-01-15'),
+      },
+      {
+        id: 'user_demo_patient',
+        email: 'patient@pixelated.health',
+        name: 'John Doe',
+        role: 'patient',
+        verified: true,
+        createdAt: new Date('2024-02-01'),
+      },
+    ]
+
+    demoUsers.forEach((user) => {
+      this.users.set(user.id, user)
     })
-  })
-
-  return router
-}
-
-/**
- * Health check for authentication system
- */
-export async function getAuthHealth(): Promise<{
-  status: 'healthy' | 'degraded' | 'unhealthy'
-  details: {
-    jwtService: boolean
-    betterAuth: boolean
-    redis: boolean
-    database: boolean
-  }
-}> {
-  try {
-    const { checkRedisConnection } = await import('../redis')
-    const { getBetterAuthInstance } = await import('./better-auth-integration')
-
-    const [redisHealth, betterAuthHealth] = await Promise.allSettled([
-      checkRedisConnection(),
-      Promise.resolve(true), // Better-Auth health check would go here
-    ])
-
-    const details = {
-      jwtService: true, // JWT service is stateless
-      betterAuth: betterAuthHealth.status === 'fulfilled',
-      redis: redisHealth.status === 'fulfilled' && redisHealth.value,
-      database: true, // Database health would be checked here
-    }
-
-    const allHealthy = Object.values(details).every(health => health)
-    
-    return {
-      status: allHealthy ? 'healthy' : 'degraded',
-      details,
-    }
-  } catch (error) {
-    return {
-      status: 'unhealthy',
-      details: {
-        jwtService: false,
-        betterAuth: false,
-        redis: false,
-        database: false,
-      },
-    }
-  }
-}
-
-/**
- * Export security event types for external use
- */
-export { SecurityEventType } from '../security'
-
-/**
- * Default export for convenience
- */
-export default {
-  initializeAuthSystem,
-  createAuthRoutes,
-  getAuthHealth,
-  // Add all other exports for convenience
-  ...module.exports,
-}+
+    logger.info('Demo users initialized', { count: demoUsers.length })
+  }
+}
+
+// Default auth service instance
+let authServiceInstance: AuthService | null = null
+
+/**
+ * Get the default auth service instance
+ */
+export function getAuthService(): AuthService {
+  if (!authServiceInstance) {
+    authServiceInstance = new AuthService()
+  }
+  return authServiceInstance
+}
+
+/**
+ * Authenticate user
+ */
+export async function authenticate(
+  credentials: AuthCredentials,
+): Promise<AuthResult> {
+  const authService = getAuthService()
+  return authService.authenticate(credentials)
+}
+
+/**
+ * Verify session
+ */
+export async function verifySession(sessionId: string): Promise<AuthResult> {
+  const authService = getAuthService()
+  return authService.verifySession(sessionId)
+}
+
+/**
+ * Create new user
+ */
+export async function createUser(
+  userData: Parameters<AuthService['createUser']>[0],
+): Promise<AuthResult> {
+  const authService = getAuthService()
+  return authService.createUser(userData)
+}
+
+/**
+ * Auth utility object for API routes
+ */
+export const auth = {
+  verifySession,
+  getCurrentUser,
+  isAuthenticated,
+  hasRole,
+  authenticate,
+  createUser,
+}
+export { requirePageAuth as requireAuth } from './serverAuth'