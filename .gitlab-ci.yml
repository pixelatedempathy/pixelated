--- conflicted
+++ resolved
@@ -200,17 +200,11 @@
       fi
 
     # Check exposed ports
-<<<<<<< HEAD
-    - EXPOSED_PORTS=$(docker inspect ${IMAGE_NAME}:${CI_COMMIT_SHORT_SHA} --format='{{range $p, $conf := .Config.ExposedPorts}}{{$p}} {{end}}' 2>/dev/null || echo "")
-    - echo "ℹ️ Exposed ports: ${EXPOSED_PORTS:-none}"
-
-=======
     - |
       EXPOSED_PORTS=$(docker inspect ${IMAGE_NAME}:${CI_COMMIT_SHORT_SHA} --format='{{range $p, $conf := .Config.ExposedPorts}}{{$p}} {{end}}' 2>/dev/null || echo "")
       if [ -z "$EXPOSED_PORTS" ]; then EXPOSED_PORTS="none"; fi
       echo "ℹ️ Exposed ports: $EXPOSED_PORTS"
     
->>>>>>> d32c43f4
     - echo "✅ Security scanning completed"
   artifacts:
     reports:
