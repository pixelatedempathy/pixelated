--- conflicted
+++ resolved
@@ -24,18 +24,10 @@
   pull_request:
     branches: [master, develop]
     paths:
-<<<<<<< HEAD
       - src/lib/ai/bias-detection/**
       - src/components/admin/bias-detection/**
       - src/pages/api/bias-detection/**
       - tests/**/*bias-detection*
-=======
-    - src/lib/ai/bias-detection/**
-    - src/components/admin/bias-detection/**
-    - src/pages/api/bias-detection/**
-    - tests/**/*bias-detection*
-  workflow_dispatch:
->>>>>>> 9d6833d1
 
 env:
   NODE_VERSION: 24.8.0
@@ -267,7 +259,6 @@
     needs: [security-scan]
 
     steps:
-<<<<<<< HEAD
       - name: Checkout code
         uses: actions/checkout@v4
 
@@ -347,80 +338,6 @@
           files: ./src/lib/ai/bias-detection/python-service/coverage.xml
           flags: python
           name: python-coverage
-=======
-    - name: Checkout code
-      uses: actions/checkout@v4
-
-    - name: Setup Python ${{ env.PYTHON_VERSION }}
-      uses: actions/setup-python@v5
-      with:
-        python-version: ${{ env.PYTHON_VERSION }}
-
-    - name: Setup uv
-      uses: ./.github/actions/setup-uv
-
-    - name: Cache pip dependencies
-      uses: actions/cache@v4.2.3
-      with:
-        path: ~/.cache/pip
-        key: ${{ runner.os }}-pip-${{ env.PYTHON_VERSION }}-${{ hashFiles('**/requirements.txt') }}
-        restore-keys: |
-          ${{ runner.os }}-pip-${{ env.PYTHON_VERSION }}-
-
-    - name: Prepare uv venv
-      id: prepare-uv
-      uses: ./.github/actions/prepare-uv-venv
-      with:
-        service-dir: src/lib/ai/bias-detection/python-service
-
-    - name: Install Python dependencies
-      run: |
-        if [ ! -d "src/lib/ai/bias-detection/python-service" ]; then
-          echo "Error: Python service directory not found"
-          ls -la src/lib/ai/bias-detection/
-          exit 1
-        fi
-
-        # Prepare uv venv using the composite action, then use its output
-        # NOTE: composite actions run as steps, so this shell block only performs installs after the action has run.
-        cd src/lib/ai/bias-detection/python-service
-
-        # Use the use-system output if set
-        USE_SYSTEM="${{ steps.prepare-uv.outputs.use-system }}"
-
-        uv pip install ${USE_SYSTEM} --upgrade pip setuptools wheel
-        # Constrain numpy/pandas to compatible binaries to avoid ABI mismatch
-        uv pip install ${USE_SYSTEM} --only-binary=:all: -c ../../../../../requirements/constraints-ci.txt numpy pandas
-        uv pip install ${USE_SYSTEM} -r requirements.txt -c ../../../../../requirements/constraints-ci.txt
-        uv pip install ${USE_SYSTEM} pytest pytest-cov pytest-asyncio httpx
-
-    - name: Run Python linting
-      run: |
-        cd src/lib/ai/bias-detection/python-service
-        uv pip install flake8 black isort
-        # Check formatting with black (use uv black directly)
-        uv black --check --diff .
-        # Check import sorting
-        uv isort --check-only --diff .
-        # Run flake8 for code quality
-        uv flake8 . --count --select=E9,F63,F7,F82 --show-source --statistics
-
-    - name: Run Python tests
-      run: |
-        cd src/lib/ai/bias-detection/python-service
-        uv python -m pytest test_bias_detection_service.py -v --cov=bias_detection_service --cov-report=xml
-      env:
-        ENV: ci
-        FLASK_SECRET_KEY: test-flask-secret
-        JWT_SECRET_KEY: test-jwt-secret
-
-    - name: Upload Python coverage
-      uses: codecov/codecov-action@v5
-      with:
-        files: ./src/lib/ai/bias-detection/python-service/coverage.xml
-        flags: python
-        name: python-coverage
->>>>>>> 9d6833d1
 
   e2e-tests:
     name: E2E Tests
@@ -439,7 +356,6 @@
         ports:
           - 5432:5432
     steps:
-<<<<<<< HEAD
       - name: Checkout code
         uses: actions/checkout@v4.2.2
 
@@ -560,121 +476,6 @@
           path: |
             test-results/
             playwright-report/
-=======
-    - name: Checkout code
-      uses: actions/checkout@v4.2.2
-
-    - name: Setup Node.js
-      uses: actions/setup-node@v4.4.0
-      with:
-        node-version: ${{ env.NODE_VERSION }}
-
-    - name: Enable Corepack
-      run: corepack enable
-
-    - name: Setup pnpm
-      uses: pnpm/action-setup@v4.1.0
-      with:
-        version: ${{ env.PNPM_VERSION }}
-        run_install: false
-
-    - name: Get pnpm store directory
-      id: pnpm-cache
-      shell: bash
-      run: |
-        echo "STORE_PATH=$(pnpm store path --silent)" >> $GITHUB_OUTPUT
-
-    - name: Setup pnpm cache
-      uses: actions/cache@v4.2.3
-      with:
-        path: ${{ steps.pnpm-cache.outputs.STORE_PATH }}
-        key: ${{ runner.os }}-pnpm-store-${{ hashFiles('**/pnpm-lock.yaml') }}
-        restore-keys: |
-          ${{ runner.os }}-pnpm-store-
-
-    - name: Install dependencies
-      run: pnpm install --no-frozen-lockfile --ignore-scripts
-
-    - name: Setup Python for ML service
-      uses: actions/setup-python@v5
-      with:
-        python-version: ${{ env.PYTHON_VERSION }}
-
-    - name: Setup uv
-      uses: ./.github/actions/setup-uv
-
-    - name: Install Python ML dependencies
-      run: |
-        cd src/lib/ai/bias-detection/python-service
-
-        USE_SYSTEM="${{ steps.prepare-uv.outputs.use-system }}"
-
-        uv pip install ${USE_SYSTEM} --upgrade pip setuptools wheel
-        # Constrain numpy/pandas to compatible binaries to avoid ABI mismatch
-        uv pip install ${USE_SYSTEM} --only-binary=:all: -c ../../../../../requirements/constraints-ci.txt numpy pandas
-        uv pip install ${USE_SYSTEM} -r requirements.txt -c ../../../../../requirements/constraints-ci.txt
-
-    - name: Setup test database
-      run: |
-        if [ -f .env.example ]; then
-          cp .env.example .env.test
-        else
-          touch .env.test
-        fi
-        echo "DATABASE_URL=postgresql://${POSTGRES_USER}@localhost:5432/test_db" >> .env.test
-      env:
-        POSTGRES_USER: postgres
-
-    - name: Ensure Playwright report directory exists
-      run: mkdir -p playwright-report-browser-compat
-
-    - name: Install Playwright browsers
-      run: pnpm exec playwright install --with-deps
-
-    - name: Start Python ML service
-      run: |
-        cd src/lib/ai/bias-detection/python-service
-        uv python bias_detection_service.py &
-        PYTHON_PID=$!
-        echo "Started Python service with PID: $PYTHON_PID"
-        sleep 10
-        # Check if the service is still running
-        if kill -0 $PYTHON_PID 2>/dev/null; then
-          echo "Python service is running successfully"
-        else
-          echo "Python service failed to start"
-          exit 1
-        fi
-      env:
-        FLASK_ENV: testing
-        ENV: ci
-        FLASK_SECRET_KEY: test-flask-secret
-        JWT_SECRET_KEY: test-jwt-secret
-
-    - name: Build application
-      run: pnpm build
-
-    - name: Start application
-      run: |
-        pnpm start &
-        sleep 30
-      env:
-        NODE_ENV: test
-
-    - name: Run Playwright tests
-      run: pnpm test:e2e --project=chromium
-      env:
-        NODE_ENV: test
-
-    - name: Upload E2E test results
-      uses: actions/upload-artifact@v4
-      if: failure()
-      with:
-        name: e2e-test-results
-        path: |
-          test-results/
-          playwright-report/
->>>>>>> 9d6833d1
 
   performance-tests:
     name: Performance Tests
