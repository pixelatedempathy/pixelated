--- conflicted
+++ resolved
@@ -8,9 +8,7 @@
     w-10 h-10 rounded-full
     op-0 pointer-events-none op-transition
     lt-lgp:(op-50! bg-#8883 dark:bg-#8886 pointer-events-auto!)
-    hover:(op-100! bg-#8883) print:hidden
-    focus-visible:outline-none focus-visible:ring-2 focus-visible:ring-primary-500"
-  title="Scroll to top"
+    hover:(op-100! bg-#8883) print:hidden"
   aria-label="Scroll to top"
   tabindex="-1"
   aria-hidden="true"
@@ -24,30 +22,6 @@
     if (!toTopButton) return;
 
     const handleClick = () => {
-<<<<<<< HEAD
-      window.scrollTo({ top: 0 })
-    }
-    const toTopButton = document.getElementById('to-top-button')
-    toTopButton?.addEventListener('click', handleClick)
-  })
-
-  const handleScroll = () => {
-    const scrollThreshold = 300
-    const toTopButton = document.getElementById('to-top-button')
-
-    if (toTopButton && window.matchMedia('(min-width: 1024px)').matches) {
-      const scrollY = window.scrollY || document.documentElement.scrollTop
-      if (scrollY <= scrollThreshold) {
-        toTopButton.style.opacity = '0'
-        toTopButton.style.pointerEvents = 'none'
-        toTopButton.setAttribute('tabindex', '-1')
-        toTopButton.setAttribute('aria-hidden', 'true')
-      } else {
-        toTopButton.style.opacity = '0.3'
-        toTopButton.style.pointerEvents = 'auto'
-        toTopButton.setAttribute('tabindex', '0')
-        toTopButton.setAttribute('aria-hidden', 'false')
-=======
       window.scrollTo({ top: 0 });
     };
 
@@ -76,7 +50,6 @@
         toTopButton.removeAttribute("tabindex");
         toTopButton.removeAttribute("aria-hidden");
         toTopButton.removeAttribute("disabled");
->>>>>>> f89d73da
       }
     };
 
