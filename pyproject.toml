[project]
name = "pixelated"
version = "0.1.0"
description = "Pixelated Empathy - AI-powered bias detection and mental health platform"
authors = [
  { name = "Pixelated Empathy Team", email = "team@pixelatedempathy.com" },
]
requires-python = ">=3.11"
dependencies = [
  "flask",
  "flask-cors",
  "pandas",
  "numpy",
  "scikit-learn",
  "pyjwt",
  "werkzeug",
  "fairlearn",
  "shap>=0.41.0",
  "lime",
  "spacy",
  "nltk",
  "evaluate",
  "cryptography",
  "requests",
  "python-dotenv",
  "click<9.0",
  "numba>=0.56.0",
  "faiss-cpu>=1.11.0",
  "pytest-asyncio>=1.0.0",
  "flake8>=7.3.0",
  "matplotlib>=3.10.3",
  "mypy>=1.16.1",
  "psutil>=7.0.0",
  "chardet>=5.2.0",
  "pydub>=0.25.1",
  "sourcery>=1.37.0",
  "pyarrow>=21.0.0",
  "hatch>=1.14.1",
  "textstat>=0.7.8",
  "isort>=6.0.1",
  "black>=25.1.0",
  "pytest-cov>=6.2.1",
  "seaborn>=0.13.2",
  "plotly>=6.2.0",
  "wandb>=0.21.1",
  # Training dependencies
  "datasets>=2.19.0",
  "sentencepiece>=0.2.0",
  "einops>=0.8.0",
  # HuggingFace Hub
  "huggingface-hub>=0.24.0",
  "gguf>=0.10.0",
  "ruff>=0.12.5",
  "yamllint>=1.37.1",
  "textblob>=0.19.0",
  "omnara>=1.5.7",
  "sentry-sdk>=2.37.0",
  "openai>=1.107.2",
  "pytest>=8.4.2",
  "ffmpeg>=1.4",
  "s3cmd>=2.4.0",
  "authlib>=1.6.4",
<<<<<<< HEAD
  "motor>=3.7.1",
  "structlog>=25.4.0",
  "redis>=6.4.0",
  "bcrypt>=4.3.0",
  "email-validator>=2.3.0",
  "python-socketio>=5.13.0",
  "httpx>=0.28.1",
=======
  "aiohttp>=3.12.15",
>>>>>>> 630e9e85
]

[project.optional-dependencies]
test = ["pytest", "pytest-cov", "pytest-mock", "pytest-asyncio", "coverage"]
dev = ["black", "isort", "ruff", "mypy", "pyright"]

[project.scripts]
process-priority-5 = "ai.scripts.process_priority_5:main"

[build-system]
requires = ["setuptools>=61.0", "wheel"]
build-backend = "setuptools.build_meta"

[tool.setuptools.packages.find]
where = ["."]
include = ["ai*"]

[tool.mypy]
python_version = "3.11"
ignore_missing_imports = true
mypy_path = "stubs"
files = ["src", "tests", "ai", "api"]
show_error_codes = true

[tool.pyright]
include = ["src", "tests", "ai", "api"]
exclude = ["node_modules", "stubs", "venv", "env", "build", "dist", ".coveragerc"]
extraPaths = ["stubs"]
typeCheckingMode = "basic"
reportMissingTypeStubs = false
reportMissingImports = false
reportMissingModuleSource = false
reportPrivateUsage = false
pythonVersion = "3.11"

[tool.ruff]
target-version = "py311"
line-length = 100
exclude = ["node_modules", "stubs", "venv", "env", "build", "dist", ".coveragerc"]

[tool.ruff.lint]
select = [
  "E",
  "F",
  "W",
  "I",
  "N",
  "UP",
  "B",
  "A",
  "C4",
  "DTZ",
  "PIE",
  "PT",
  "Q",
  "RET",
  "SIM",
  "T20",
  "TID",
  "ARG",
  "PL",
  "RUF",
]
ignore = ["E501", "UP017", "PLR2004"]

[tool.ruff.lint.isort]
known-first-party = ["ai", "src", "api"]
combine-as-imports = true
force-single-line = false

[tool.black]
target-version = ["py311"]
line-length = 100
skip-string-normalization = false

[tool.isort]
profile = "black"
line_length = 100
known_first_party = ["ai", "src", "api"]
combine_as_imports = true
force_single_line = false

[tool.pytest.ini_options]
addopts = "-ra --strict-markers"
testpaths = ["tests"]

[tool.coverage.run]
branch = true
source = ["src", "ai", "api"]

[tool.coverage.report]
show_missing = true
skip_covered = true

[tool.uv.workspace]
members = [
    "./",
    "tools/gdrive-dataset-manager",
]

[tool.uv]
index-strategy = "unsafe-best-match"

[tool.uv.sources.pytorch-cpu]
url = "https://download.pytorch.org/whl/cpu"

[dependency-groups]
dev = [
    "pip-audit>=2.9.0",
    "pytest>=8.4.2",
]<|MERGE_RESOLUTION|>--- conflicted
+++ resolved
@@ -60,7 +60,6 @@
   "ffmpeg>=1.4",
   "s3cmd>=2.4.0",
   "authlib>=1.6.4",
-<<<<<<< HEAD
   "motor>=3.7.1",
   "structlog>=25.4.0",
   "redis>=6.4.0",
@@ -68,9 +67,6 @@
   "email-validator>=2.3.0",
   "python-socketio>=5.13.0",
   "httpx>=0.28.1",
-=======
-  "aiohttp>=3.12.15",
->>>>>>> 630e9e85
 ]
 
 [project.optional-dependencies]
