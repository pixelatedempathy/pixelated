--- conflicted
+++ resolved
@@ -19,64 +19,58 @@
 </button>
 
 <script>
-  document.addEventListener('astro:page-load', () => {
-    const toTopButton = document.getElementById('to-top-button')
-    if (!toTopButton) return
+  document.addEventListener("astro:page-load", () => {
+    const toTopButton = document.getElementById("to-top-button");
+    if (!toTopButton) return;
 
     const handleClick = () => {
-      window.scrollTo({ top: 0 })
-    }
-<<<<<<< HEAD
-    toTopButton.addEventListener('click', handleClick)
+      window.scrollTo({ top: 0 });
+    };
 
     const handleScroll = () => {
-      const scrollThreshold = 300
-      if (window.matchMedia('(min-width: 1024px)').matches) {
-        const scrollY = window.scrollY || document.documentElement.scrollTop
+      const scrollThreshold = 300;
+      const isDesktop = window.matchMedia("(min-width: 1024px)").matches;
+
+      if (isDesktop) {
+        // Desktop: show/hide based on scroll position
+        const scrollY = window.scrollY || document.documentElement.scrollTop;
         if (scrollY <= scrollThreshold) {
-          toTopButton.style.opacity = '0'
-          toTopButton.style.pointerEvents = 'none'
-          toTopButton.setAttribute('tabindex', '-1')
-          toTopButton.setAttribute('aria-hidden', 'true')
+          toTopButton.style.opacity = "0";
+          toTopButton.style.pointerEvents = "none";
+          toTopButton.setAttribute("tabindex", "-1");
+          toTopButton.setAttribute("aria-hidden", "true");
+          toTopButton.setAttribute("disabled", "");
         } else {
-          toTopButton.style.opacity = '0.3'
-          toTopButton.style.pointerEvents = 'auto'
-          toTopButton.removeAttribute('tabindex')
-          toTopButton.setAttribute('aria-hidden', 'false')
+          toTopButton.style.opacity = "0.3";
+          toTopButton.style.pointerEvents = "auto";
+          toTopButton.removeAttribute("tabindex");
+          toTopButton.removeAttribute("aria-hidden");
+          toTopButton.removeAttribute("disabled");
         }
-=======
-    const toTopButton = document.getElementById('to-top-button')
-    toTopButton?.addEventListener('click', handleClick)
+      } else {
+        // Mobile/Tablet: always accessible (CSS makes it always visible via lt-lgp)
+        toTopButton.removeAttribute("tabindex");
+        toTopButton.removeAttribute("aria-hidden");
+        toTopButton.removeAttribute("disabled");
+      }
+    };
 
-    // Ensure accessible on mobile where it is always visible (via CSS lt-lgp)
-    if (toTopButton && !window.matchMedia('(min-width: 1024px)').matches) {
-      toTopButton.setAttribute('tabindex', '0')
-      toTopButton.setAttribute('aria-hidden', 'false')
-    }
-  })
-
-  const handleScroll = () => {
-    const scrollThreshold = 300
-    const toTopButton = document.getElementById('to-top-button')
-
-    if (toTopButton && window.matchMedia('(min-width: 1024px)').matches) {
-      const scrollY = window.scrollY || document.documentElement.scrollTop
-      if (scrollY <= scrollThreshold) {
-        toTopButton.style.opacity = '0'
-        toTopButton.style.pointerEvents = 'none'
-        toTopButton.setAttribute('tabindex', '-1')
-        toTopButton.setAttribute('aria-hidden', 'true')
-      } else {
-        toTopButton.style.opacity = '0.3'
-        toTopButton.style.pointerEvents = 'auto'
-        toTopButton.setAttribute('tabindex', '0')
-        toTopButton.setAttribute('aria-hidden', 'false')
->>>>>>> 83fb16ff
-      }
-    }
-    window.addEventListener('scroll', handleScroll)
+    toTopButton.addEventListener("click", handleClick);
+    window.addEventListener("scroll", handleScroll);
+    window.addEventListener("resize", handleScroll);
 
     // Initial check
-    handleScroll()
-  })
+    handleScroll();
+
+    // Cleanup listeners on page navigation
+    document.addEventListener(
+      "astro:before-preparation",
+      () => {
+        window.removeEventListener("scroll", handleScroll);
+        window.removeEventListener("resize", handleScroll);
+        toTopButton.removeEventListener("click", handleClick);
+      },
+      { once: true },
+    );
+  });
 </script>