# Global Python constraints for CI across services
# Keep these versions aligned with ubuntu-latest wheels
<<<<<<< HEAD
numpy==2.3.*
pandas==2.2.3
=======
numpy==2.0.*
pandas==2.3.3
>>>>>>> cb8b3547
<|MERGE_RESOLUTION|>--- conflicted
+++ resolved
@@ -1,9 +1,4 @@
 # Global Python constraints for CI across services
 # Keep these versions aligned with ubuntu-latest wheels
-<<<<<<< HEAD
-numpy==2.3.*
-pandas==2.2.3
-=======
 numpy==2.0.*
-pandas==2.3.3
->>>>>>> cb8b3547
+pandas==2.3.3