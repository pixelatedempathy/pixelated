/**
 * Behavioral Analysis Service
 * Provides real-time user profiling, anomaly detection, and behavioral pattern analysis
 */

<<<<<<< HEAD
import { Redis } from 'ioredis';
import { MongoClient } from 'mongodb';
import * as tf from '@tensorflow/tfjs';
import crypto from 'crypto';
import { EventEmitter } from 'events';
=======
import { Redis } from 'ioredis'
import { MongoClient } from 'mongodb'
import * as tf from '@tensorflow/tfjs'
import crypto from 'crypto'
import { EventEmitter } from 'events'
>>>>>>> cb8b3547

export interface SecurityEvent {
  eventId: string
  userId: string
  timestamp: Date
  eventType: string
  sourceIp: string
  userAgent: string
  requestMethod: string
  endpoint: string
  responseCode: number
  responseTime: number
  payloadSize: number
  sessionId: string
  riskScore?: number
  metadata?: Record<string, unknown>
}

export interface BehaviorProfile {
  userId: string
  profileId: string
  behavioralPatterns: BehavioralPattern[]
  riskIndicators: RiskIndicator[]
  baselineMetrics: BaselineMetrics
  anomalyThresholds: AnomalyThresholds
  lastUpdated: Date
  confidenceScore: number
}

export interface BehavioralPattern {
  patternId: string
  patternType: 'temporal' | 'spatial' | 'sequential' | 'frequency'
  patternData: unknown
  confidence: number
  frequency: number
  lastObserved: Date
  stability: number
}

export interface Anomaly {
  anomalyId: string
  userId: string
  patternId: string
  anomalyType: 'deviation' | 'novelty' | 'outlier'
  severity: 'low' | 'medium' | 'high' | 'critical'
  deviationScore: number
  confidence: number
  context: unknown
  timestamp: Date
}

export interface RiskScore {
  userId: string
  score: number
  confidence: number
  contributingFactors: RiskFactor[]
  trend: 'increasing' | 'decreasing' | 'stable'
  timestamp: Date
}

export interface BehavioralAnalysisService {
  createBehaviorProfile(
    userId: string,
    events: SecurityEvent[],
  ): Promise<BehaviorProfile>
  detectAnomalies(
    profile: BehaviorProfile,
    currentEvents: SecurityEvent[],
  ): Promise<Anomaly[]>
  calculateBehavioralRisk(
    profile: BehaviorProfile,
    events: SecurityEvent[],
  ): Promise<RiskScore>
  mineBehavioralPatterns(
    sequences: BehavioralSequence[],
  ): Promise<BehavioralPattern[]>
  analyzeBehaviorGraph(events: SecurityEvent[]): Promise<BehaviorGraph>
  analyzeWithPrivacy(
    events: SecurityEvent[],
  ): Promise<PrivateBehavioralAnalysis>
}

export class AdvancedBehavioralAnalysisService
  extends EventEmitter
  implements BehavioralAnalysisService
{
  private redis: Redis
  private mongoClient: MongoClient
  private anomalyDetector: AnomalyDetector
  private patternMiner: PatternMiner
  private riskCalculator: RiskCalculator
  private privacyPreserver: PrivacyPreserver
  private graphAnalyzer: GraphAnalyzer

  constructor(
    private config: {
      redisUrl: string
      mongoUrl: string
      modelPath: string
      privacyConfig: PrivacyConfig
      anomalyThresholds: AnomalyThresholds
    },
  ) {
    super()
    this.initializeServices()
  }

  private async initializeServices(): Promise<void> {
    this.redis = new Redis(this.config.redisUrl)
    this.mongoClient = new MongoClient(this.config.mongoUrl)

    this.anomalyDetector = new MLAnomalyDetector(this.config.modelPath)
    this.patternMiner = new SequentialPatternMiner()
    this.riskCalculator = new MultiFactorRiskCalculator()
    this.privacyPreserver = new DifferentialPrivacyPreserver(
      this.config.privacyConfig,
    )
    this.graphAnalyzer = new BehavioralGraphAnalyzer()

    await this.mongoClient.connect()
    this.emit('services_initialized')
  }

  async createBehaviorProfile(
    userId: string,
    events: SecurityEvent[],
  ): Promise<BehaviorProfile> {
    try {
      if (!userId || !events || events.length === 0) {
        throw new Error('Invalid input: userId and events are required')
      }

      const features = await this.extractBehavioralFeatures(events)

      const patterns = await this.mineBehavioralPatterns(
        this.convertEventsToSequences(events),
      )

      const baselineMetrics = await this.calculateBaselineMetrics(features)

      const riskIndicators = await this.identifyRiskIndicators(
        features,
        patterns,
      )

      const confidenceScore = this.calculateProfileConfidence(
        features,
        patterns,
      )

      const profile: BehaviorProfile = {
        userId,
        profileId: this.generateProfileId(userId),
        behavioralPatterns: patterns,
        riskIndicators,
        baselineMetrics,
        anomalyThresholds: this.config.anomalyThresholds,
        lastUpdated: new Date(),
        confidenceScore,
      }

      await this.storeBehaviorProfile(profile)

      this.emit('profile_created', { userId, profileId: profile.profileId })
      return profile
    } catch (error) {
      this.emit('profile_creation_error', { userId, error })
      throw error
    }
  }

  async detectAnomalies(
    profile: BehaviorProfile,
    currentEvents: SecurityEvent[],
  ): Promise<Anomaly[]> {
    try {
      const anomalies: Anomaly[] = []

      const currentFeatures =
        await this.extractBehavioralFeatures(currentEvents)

      const temporalAnomalies = await this.detectTemporalAnomalies(
        profile,
        currentEvents,
      )
      anomalies.push(...temporalAnomalies)

      const spatialAnomalies = await this.detectSpatialAnomalies(
        profile,
        currentEvents,
      )
      anomalies.push(...spatialAnomalies)

      const sequentialAnomalies = await this.detectSequentialAnomalies(
        profile,
        currentEvents,
      )
      anomalies.push(...sequentialAnomalies)

      const frequencyAnomalies = await this.detectFrequencyAnomalies(
        profile,
        currentEvents,
      )
      anomalies.push(...frequencyAnomalies)

      const mlAnomalies = await this.anomalyDetector.detectAnomalies(
        profile,
        currentFeatures,
      )
      anomalies.push(...mlAnomalies)

      const filteredAnomalies = this.filterAndRankAnomalies(anomalies)

      await this.storeAnomalies(filteredAnomalies)

      this.emit('anomalies_detected', {
        userId: profile.userId,
        anomalyCount: filteredAnomalies.length,
      })

      return filteredAnomalies
    } catch (error) {
      this.emit('anomaly_detection_error', { userId: profile.userId, error })
      throw error
    }
  }

  async calculateBehavioralRisk(
    profile: BehaviorProfile,
    events: SecurityEvent[],
  ): Promise<RiskScore> {
    try {
      const riskFactors = await this.extractRiskFactors(profile, events)

      const behavioralRisk = await this.calculateBehavioralRiskComponent(
        profile,
        events,
      )
      const anomalyRisk = await this.calculateAnomalyRiskComponent(
        profile,
        events,
      )
      const contextualRisk = await this.calculateContextualRiskComponent(events)
      const historicalRisk = await this.calculateHistoricalRiskComponent(
        profile.userId,
      )

      const totalRisk = this.combineRiskComponents([
        { type: 'behavioral', score: behavioralRisk, weight: 0.3 },
        { type: 'anomaly', score: anomalyRisk, weight: 0.4 },
        { type: 'contextual', score: contextualRisk, weight: 0.2 },
        { type: 'historical', score: historicalRisk, weight: 0.1 },
      ])

      const confidence = this.calculateRiskConfidence(riskFactors)

      const trend = await this.calculateRiskTrend(profile.userId, totalRisk)

      const riskScore: RiskScore = {
        userId: profile.userId,
        score: totalRisk,
        confidence,
        contributingFactors: riskFactors,
        trend,
        timestamp: new Date(),
      }

      await this.storeRiskScore(riskScore)

      this.emit('risk_calculated', {
        userId: profile.userId,
        riskScore: totalRisk,
      })
      return riskScore
    } catch (error) {
      this.emit('risk_calculation_error', { userId: profile.userId, error })
      throw error
    }
  }

  async mineBehavioralPatterns(
    sequences: BehavioralSequence[],
  ): Promise<BehavioralPattern[]> {
    try {
      const patterns = await this.patternMiner.minePatterns(sequences)

      const significantPatterns = patterns.filter(
        (pattern) => pattern.confidence > 0.7 && pattern.frequency > 0.1,
      )

      const classifiedPatterns =
        await this.classifyPatterns(significantPatterns)

      const stablePatterns =
        await this.calculatePatternStability(classifiedPatterns)

      this.emit('patterns_mined', { patternCount: stablePatterns.length })
      return stablePatterns
    } catch (error) {
      this.emit('pattern_mining_error', { error })
      throw error
    }
  }

  async analyzeBehaviorGraph(events: SecurityEvent[]): Promise<BehaviorGraph> {
    try {
      const graph = await this.graphAnalyzer.buildGraph(events)

      const centrality = await this.graphAnalyzer.calculateCentrality(graph)
      const communities = await this.graphAnalyzer.detectCommunities(graph)
      const anomalies = await this.graphAnalyzer.detectGraphAnomalies(graph)

      const clusters =
        await this.graphAnalyzer.identifyBehavioralClusters(graph)

      const behaviorGraph: BehaviorGraph = {
        graphId: this.generateGraphId(),
        nodes: graph.nodes,
        edges: graph.edges,
        properties: {
          centrality,
          communities,
          clusters,
          anomalyScore: anomalies.anomalyScore,
        },
        timestamp: new Date(),
      }

      this.emit('behavior_graph_analyzed', { graphId: behaviorGraph.graphId })
      return behaviorGraph
    } catch (error) {
      this.emit('graph_analysis_error', { error })
      throw error
    }
  }

  async analyzeWithPrivacy(
    events: SecurityEvent[],
  ): Promise<PrivateBehavioralAnalysis> {
    try {
      const privateEvents = await this.privacyPreserver.applyPrivacy(events)

      const features = await this.extractBehavioralFeatures(privateEvents)
      const patterns = await this.mineBehavioralPatterns(
        this.convertEventsToSequences(privateEvents),
      )

      const privacyBudget = this.privacyPreserver.getPrivacyBudget()

      const privateAnalysis: PrivateBehavioralAnalysis = {
        analysisId: this.generateAnalysisId(),
        privatizedFeatures: features,
        behavioralPatterns: patterns,
        privacyBudgetUsed: privacyBudget.used,
        privacyBudgetRemaining: privacyBudget.remaining,
        epsilon: privacyBudget.epsilon,
        timestamp: new Date(),
      }

      this.emit('private_analysis_completed', {
        analysisId: privateAnalysis.analysisId,
      })
      return privateAnalysis
    } catch (error) {
      this.emit('private_analysis_error', { error })
      throw error
    }
  }

  private async extractBehavioralFeatures(
    events: SecurityEvent[],
  ): Promise<BehavioralFeatures> {
    const features: BehavioralFeatures = {
      temporal: await this.extractTemporalFeatures(events),
      spatial: await this.extractSpatialFeatures(events),
      sequential: await this.extractSequentialFeatures(events),
      frequency: await this.extractFrequencyFeatures(events),
      contextual: await this.extractContextualFeatures(events),
    }

    return features
  }

  private async extractTemporalFeatures(
    events: SecurityEvent[],
  ): Promise<TemporalFeatures> {
    const timestamps = events.map((e) => e.timestamp.getTime())
    const intervals = this.calculateTimeIntervals(timestamps)

    return {
      avgSessionDuration: this.calculateAverageSessionDuration(events),
      timeOfDayPreference: this.calculateTimeOfDayPreference(events),
      dayOfWeekPattern: this.calculateDayOfWeekPattern(events),
      activityFrequency: this.calculateActivityFrequency(events),
      sessionRegularity: this.calculateSessionRegularity(intervals),
      responseTimePattern: this.calculateResponseTimePattern(events),
    }
  }

  private async extractSpatialFeatures(
    events: SecurityEvent[],
  ): Promise<SpatialFeatures> {
    const ipAddresses = events.map((e) => e.sourceIp)
    const locations = await this.geolocateIPs(ipAddresses)

    return {
      ipDiversity: this.calculateIPDiversity(ipAddresses),
      geographicSpread: this.calculateGeographicSpread(locations),
      mobilityPattern: this.calculateMobilityPattern(locations),
      networkCharacteristics: this.analyzeNetworkCharacteristics(events),
    }
  }

  private async detectTemporalAnomalies(
    profile: BehaviorProfile,
    events: SecurityEvent[],
  ): Promise<Anomaly[]> {
    const anomalies: Anomaly[] = []
    const temporalFeatures = await this.extractTemporalFeatures(events)

    if (
      temporalFeatures.timeOfDayPreference >
      profile.baselineMetrics.timeOfDayThreshold
    ) {
      anomalies.push({
        anomalyId: this.generateAnomalyId(),
        userId: profile.userId,
        patternId: 'temporal_timing',
        anomalyType: 'deviation',
        severity: 'medium',
        deviationScore: temporalFeatures.timeOfDayPreference,
        confidence: 0.8,
        context: {
          feature: 'timeOfDayPreference',
          value: temporalFeatures.timeOfDayPreference,
        },
        timestamp: new Date(),
      })
    }

    return anomalies
  }

  private async detectSpatialAnomalies(
    profile: BehaviorProfile,
    events: SecurityEvent[],
  ): Promise<Anomaly[]> {
    const anomalies: Anomaly[] = []
    const spatialFeatures = await this.extractSpatialFeatures(events)

    if (
      spatialFeatures.geographicSpread >
      profile.baselineMetrics.geographicThreshold
    ) {
      anomalies.push({
        anomalyId: this.generateAnomalyId(),
        userId: profile.userId,
        patternId: 'spatial_location',
        anomalyType: 'novelty',
        severity: 'high',
        deviationScore: spatialFeatures.geographicSpread,
        confidence: 0.9,
        context: {
          feature: 'geographicSpread',
          value: spatialFeatures.geographicSpread,
        },
        timestamp: new Date(),
      })
    }

    return anomalies
  }

  private filterAndRankAnomalies(anomalies: Anomaly[]): Anomaly[] {
    const uniqueAnomalies = this.removeDuplicateAnomalies(anomalies)

    const rankedAnomalies = uniqueAnomalies.sort((a, b) => {
      const severityOrder = { critical: 4, high: 3, medium: 2, low: 1 }
      const severityDiff = severityOrder[b.severity] - severityOrder[a.severity]
      if (severityDiff !== 0) {
        return severityDiff
      }
      return b.confidence - a.confidence
    })

    return rankedAnomalies.slice(0, 10)
  }

  private combineRiskComponents(components: RiskComponent[]): number {
    return components.reduce((total, component) => {
      return total + component.score * component.weight
    }, 0)
  }

  private async storeBehaviorProfile(profile: BehaviorProfile): Promise<void> {
    const db = this.mongoClient.db('threat_detection')
    const collection = db.collection('behavior_profiles')

    await collection.replaceOne({ userId: profile.userId }, profile, {
      upsert: true,
    })

    await this.redis.setex(
      `behavior_profile:${profile.userId}`,
      3600,
      JSON.stringify(profile),
    )
  }

  private async storeAnomalies(anomalies: Anomaly[]): Promise<void> {
    if (anomalies.length === 0) {
      return
    }

    const db = this.mongoClient.db('threat_detection')
    const collection = db.collection('anomalies')

    await collection.insertMany(anomalies)

    const recentAnomalies = anomalies.slice(0, 5)
    await this.redis.setex(
      `anomalies:${anomalies[0].userId}`,
      1800, // 30 minutes TTL
      JSON.stringify(recentAnomalies),
    )
  }

  private async storeRiskScore(riskScore: RiskScore): Promise<void> {
    const db = this.mongoClient.db('threat_detection')
    const collection = db.collection('risk_scores')

    await collection.insertOne(riskScore)

    await this.redis.setex(
      `current_risk:${riskScore.userId}`,
      900,
      JSON.stringify(riskScore),
    )
  }

  private generateProfileId(userId: string): string {
    return `profile_${userId}_${Date.now()}`
  }

  private generateAnomalyId(): string {
    return this._secureId('anomaly_')
  }

  private generateAnalysisId(): string {
    return this._secureId('analysis_')
  }

  private generateGraphId(): string {
    return this._secureId('graph_')
  }

  // Use crypto.randomUUID when available, else crypto.randomBytes fallback
  private _secureId(prefix = ''): string {
    try {
      const c: unknown = crypto
      const asObj = c as Record<string, unknown> | undefined
      // Node & modern runtimes
      if (asObj && typeof asObj['randomUUID'] === 'function') {
        const fn = asObj['randomUUID'] as () => string
        return `${prefix}${fn()}`
      }
      if (asObj && typeof asObj['randomBytes'] === 'function') {
        const fn = asObj['randomBytes'] as (size: number) => Buffer
        return `${prefix}${fn(16).toString('hex')}`
      }
    } catch (_err) {
      // ignore and fallback
    }

    // Last-resort fallback (not cryptographically secure)
    return `${prefix}${Date.now()}_${Math.random().toString(36).slice(2, 11)}`
  }

  private convertEventsToSequences(
    events: SecurityEvent[],
  ): BehavioralSequence[] {
    return events.map((event) => ({
      sequenceId: event.eventId,
      userId: event.userId,
      timestamp: event.timestamp,
      actions: [event.eventType],
      context: {
        ip: event.sourceIp,
        userAgent: event.userAgent,
        endpoint: event.endpoint,
      },
    }))
  }

  private minMaxNormalize(
    data: number[],
    min?: number,
    max?: number,
  ): number[] {
    const dataMin = min || Math.min(...data)
    const dataMax = max || Math.max(...data)
    const range = dataMax - dataMin

    if (range === 0) {
      return data.map(() => 0.5)
    }

    return data.map((value) => (value - dataMin) / range)
  }

  private zScoreNormalize(
    data: number[],
    mean?: number,
    std?: number,
  ): number[] {
    const dataMean =
      mean || data.reduce((sum, val) => sum + val, 0) / data.length
    const dataStd =
      std ||
      Math.sqrt(
        data.reduce((sum, val) => sum + Math.pow(val - dataMean, 2), 0) /
          data.length,
      )

    if (dataStd === 0) {
      return data.map(() => 0)
    }

    return data.map((value) => (value - dataMean) / dataStd)
  }

  async shutdown(): Promise<void> {
    await this.redis.quit()
    await this.mongoClient.close()
    this.emit('shutdown')
  }
}

interface BehavioralFeatures {
  temporal: TemporalFeatures
  spatial: SpatialFeatures
  sequential: SequentialFeatures
  frequency: FrequencyFeatures
  contextual: ContextualFeatures
}

interface TemporalFeatures {
  avgSessionDuration: number
  timeOfDayPreference: number
  dayOfWeekPattern: number[]
  activityFrequency: number
  sessionRegularity: number
  responseTimePattern: number[]
}

interface SpatialFeatures {
  ipDiversity: number
  geographicSpread: number
  mobilityPattern: number
  networkCharacteristics: NetworkCharacteristics
}

interface SequentialFeatures {
  actionSequences: string[][]
  transitionProbabilities: Record<string, number>
  sequenceEntropy: number
  markovChain: unknown
}

interface FrequencyFeatures {
  eventFrequency: number
  endpointFrequency: Record<string, number>
  methodFrequency: Record<string, number>
  responseCodeFrequency: Record<string, number>
}

interface ContextualFeatures {
  deviceCharacteristics: DeviceCharacteristics
  networkContext: NetworkContext
  temporalContext: TemporalContext
}

interface NetworkCharacteristics {
  connectionType: string
  bandwidthEstimate: number
  latency: number
}

interface DeviceCharacteristics {
  deviceType: string
  os: string
  browser: string
  screenResolution: string
}

interface NetworkContext {
  asn: string
  isp: string
  country: string
  timezone: string
}

interface TemporalContext {
  localTime: string
  businessHours: boolean
  weekend: boolean
  holiday: boolean
}

interface BehavioralSequence {
  sequenceId: string
  userId: string
  timestamp: Date
  actions: string[]
  context: unknown
}

interface BehaviorGraph {
  graphId: string
  nodes: GraphNode[]
  edges: GraphEdge[]
  properties: GraphProperties
  timestamp: Date
}

interface GraphNode {
  nodeId: string
  nodeType: string
  properties: Record<string, unknown>
  centrality?: number
}

interface GraphEdge {
  edgeId: string
  sourceId: string
  targetId: string
  edgeType: string
  weight: number
  properties: Record<string, unknown>
}

interface GraphProperties {
  centrality: Record<string, number>
  communities: string[][]
  clusters: Cluster[]
  anomalyScore: number
}

interface Cluster {
  clusterId: string
  nodes: string[]
  cohesion: number
  separation: number
}

interface PrivateBehavioralAnalysis {
  analysisId: string
  privatizedFeatures: BehavioralFeatures
  behavioralPatterns: BehavioralPattern[]
  privacyBudgetUsed: number
  privacyBudgetRemaining: number
  epsilon: number
  timestamp: Date
}

interface PrivacyConfig {
  epsilon: number
  delta: number
  sensitivity: number
  mechanism: 'laplace' | 'gaussian'
}

interface AnomalyThresholds {
  temporal: number
  spatial: number
  sequential: number
  frequency: number
}

interface RiskFactor {
  type: string
  score: number
  weight: number
  description: string
  evidence: unknown[]
}

interface RiskComponent {
  type: string
  score: number
  weight: number
}

interface BaselineMetrics {
  timeOfDayThreshold: number
  geographicThreshold: number
  frequencyThreshold: number
  sequentialThreshold: number
}

abstract class AnomalyDetector {
  abstract detectAnomalies(
    profile: BehaviorProfile,
    features: BehavioralFeatures,
  ): Promise<Anomaly[]>
}

abstract class PatternMiner {
  abstract minePatterns(
    sequences: BehavioralSequence[],
  ): Promise<BehavioralPattern[]>
}

abstract class RiskCalculator {
  abstract calculateRisk(
    profile: BehaviorProfile,
    events: SecurityEvent[],
  ): Promise<number>
}

abstract class PrivacyPreserver {
  abstract applyPrivacy(events: SecurityEvent[]): Promise<SecurityEvent[]>
  abstract getPrivacyBudget(): {
    used: number
    remaining: number
    epsilon: number
  }
}

abstract class GraphAnalyzer {
  abstract buildGraph(events: SecurityEvent[]): Promise<BehaviorGraph>
  abstract calculateCentrality(
    graph: BehaviorGraph,
  ): Promise<Record<string, number>>
  abstract detectCommunities(graph: BehaviorGraph): Promise<string[][]>
  abstract detectGraphAnomalies(
    graph: BehaviorGraph,
  ): Promise<{ anomalyScore: number }>
  abstract identifyBehavioralClusters(graph: BehaviorGraph): Promise<Cluster[]>
}

class MLAnomalyDetector extends AnomalyDetector {
  private model: tf.Sequential | null = null
  private isolationForest: IsolationForest | null = null

  constructor(private modelPath: string) {
    super()
  }

  async detectAnomalies(
    profile: BehaviorProfile,
    features: BehavioralFeatures,
  ): Promise<Anomaly[]> {
    try {
      const anomalies: Anomaly[] = []

      await this.initializeModels()

      const featureVector = this.featuresToVector(features)

      const mlAnomalies = await this.detectMLAnomalies(profile, featureVector)
      anomalies.push(...mlAnomalies)

      const statisticalAnomalies = await this.detectStatisticalAnomalies(
        profile,
        features,
      )
      anomalies.push(...statisticalAnomalies)

      const temporalAnomalies = await this.detectTemporalAnomalies(
        profile,
        features,
      )
      anomalies.push(...temporalAnomalies)

      return this.filterAndRankAnomalies(anomalies)
    } catch (error) {
      console.error('Error in ML anomaly detection:', error)
      return []
    }
  }

  private async initializeModels(): Promise<void> {
    if (this.model && this.isolationForest) {
      return
    }

    this.model = tf.sequential()
    this.model.add(
      tf.layers.dense({
        units: 32,
        activation: 'relu',
        inputShape: [10], // Assuming 10 features
      }),
    )
    this.model.add(tf.layers.dropout({ rate: 0.2 }))
    this.model.add(
      tf.layers.dense({
        units: 16,
        activation: 'relu',
      }),
    )
    this.model.add(
      tf.layers.dense({
        units: 10,
        activation: 'linear',
      }),
    )

    this.model.compile({
      optimizer: tf.train.adam(0.001),
      loss: 'meanSquaredError',
    })

    this.isolationForest = new IsolationForest(100, 256)
  }

  private featuresToVector(features: BehavioralFeatures): number[] {
    return [
      features.temporal.avgSessionDuration / 3600, // Normalize to hours
      features.temporal.timeOfDayPreference,
      features.temporal.activityFrequency,
      features.temporal.sessionRegularity,
      features.spatial.ipDiversity,
      features.spatial.geographicSpread,
      features.sequential.sequenceEntropy,
      features.frequency.eventFrequency / 100, // Normalize
      features.frequency.endpointFrequency['/api/sensitive'] || 0,
      features.contextual.deviceCharacteristics.deviceType === 'mobile' ? 1 : 0,
    ]
  }

  private async detectMLAnomalies(
    profile: BehaviorProfile,
    featureVector: number[],
  ): Promise<Anomaly[]> {
    if (!this.model || !this.isolationForest) {
      return []
    }

    const anomalies: Anomaly[] = []

    try {
      // run tensor operations inside tf.tidy to ensure tensors are disposed
      const { reconstructionError, anomalyScore } = tf.tidy(() => {
        const inputTensor = tf.tensor2d([featureVector])
        const reconstruction = this.model.predict(inputTensor) as tf.Tensor
        const error = tf
          .mean(tf.abs(tf.sub(inputTensor, reconstruction)))
          .dataSync()[0]

        const score = this.isolationForest.predict([featureVector])[0]
        return { reconstructionError: error, anomalyScore: score }
      })

      const reconstructionThreshold =
        profile.baselineMetrics.sequentialThreshold || 0.1

      if (reconstructionError > reconstructionThreshold) {
        anomalies.push({
          anomalyId: this.generateAnomalyId(),
          userId: profile.userId,
          patternId: 'ml_reconstruction_error',
          anomalyType: 'novelty',
          severity:
            reconstructionError > reconstructionThreshold * 2
              ? 'high'
              : 'medium',
          deviationScore: reconstructionError,
          confidence: 0.85,
          context: {
            type: 'autoencoder',
            error: reconstructionError,
            threshold: reconstructionThreshold,
          },
          timestamp: new Date(),
        })
      }

      const isolationThreshold = 0.6 // Configurable threshold

      if (anomalyScore > isolationThreshold) {
        anomalies.push({
          anomalyId: this.generateAnomalyId(),
          userId: profile.userId,
          patternId: 'ml_isolation_forest',
          anomalyType: 'outlier',
          severity: anomalyScore > 0.8 ? 'critical' : 'high',
          deviationScore: anomalyScore,
          confidence: 0.9,
          context: {
            type: 'isolation_forest',
            score: anomalyScore,
            threshold: isolationThreshold,
          },
          timestamp: new Date(),
        })
      }
    } catch (error) {
      console.error('Error in ML anomaly detection:', error)
    }

    return anomalies
  }

  private async detectStatisticalAnomalies(
    profile: BehaviorProfile,
    features: BehavioralFeatures,
  ): Promise<Anomaly[]> {
    const anomalies: Anomaly[] = []

    const numericalFeatures = [
      features.temporal.activityFrequency,
      features.spatial.geographicSpread,
      features.sequential.sequenceEntropy,
    ]

    const baselineValues = [
      profile.baselineMetrics.frequencyThreshold,
      profile.baselineMetrics.geographicThreshold,
      profile.baselineMetrics.sequentialThreshold,
    ]

    numericalFeatures.forEach((value, index) => {
      const baseline = baselineValues[index]
      if (baseline && value > baseline * 2) {
        // 2 standard deviations
        anomalies.push({
          anomalyId: this.generateAnomalyId(),
          userId: profile.userId,
          patternId: `statistical_${index}`,
          anomalyType: 'deviation',
          severity: value > baseline * 3 ? 'critical' : 'high',
          deviationScore: value / baseline,
          confidence: 0.75,
          context: {
            type: 'statistical',
            feature: ['activity', 'geographic', 'entropy'][index],
            value,
            baseline,
          },
          timestamp: new Date(),
        })
      }
    })

    return anomalies
  }

  private async detectTemporalAnomalies(
    profile: BehaviorProfile,
    features: BehavioralFeatures,
  ): Promise<Anomaly[]> {
    const anomalies: Anomaly[] = []

    // Detect unusually strong time-of-day preferences
    const timePref = features.temporal.timeOfDayPreference
    const baselineTimeThreshold =
      profile.baselineMetrics.timeOfDayThreshold ?? 0.5

    if (timePref > 0.8) {
      // Very strong preference for a particular time-of-day
      anomalies.push({
        anomalyId: this.generateAnomalyId(),
        userId: profile.userId,
        patternId: 'temporal_unusual_time',
        anomalyType: 'novelty',
        severity: timePref > 0.9 ? 'high' : 'medium',
        deviationScore: timePref,
        confidence: 0.8,
        context: {
          type: 'temporal',
          timeOfDayPreference: timePref,
          baselineThreshold: baselineTimeThreshold,
        },
        timestamp: new Date(),
      })
    } else if (timePref > baselineTimeThreshold) {
      // Mild deviation from baseline time-of-day behavior
      anomalies.push({
        anomalyId: this.generateAnomalyId(),
        userId: profile.userId,
        patternId: 'temporal_time_deviation',
        anomalyType: 'deviation',
        severity: 'low',
        deviationScore: timePref / baselineTimeThreshold,
        confidence: 0.65,
        context: {
          type: 'temporal',
          timeOfDayPreference: timePref,
          baselineThreshold: baselineTimeThreshold,
        },
        timestamp: new Date(),
      })
    }

    if (features.temporal.sessionRegularity < 0.3) {
      // Very irregular
      anomalies.push({
        anomalyId: this.generateAnomalyId(),
        userId: profile.userId,
        patternId: 'temporal_irregular_sessions',
        anomalyType: 'deviation',
        severity: 'low',
        deviationScore: 1 - features.temporal.sessionRegularity,
        confidence: 0.7,
        context: {
          type: 'temporal',
          sessionRegularity: features.temporal.sessionRegularity,
        },
        timestamp: new Date(),
      })
    }

    return anomalies
  }

  private filterAndRankAnomalies(anomalies: Anomaly[]): Anomaly[] {
    return anomalies
      .filter((anomaly) => anomaly.confidence > 0.6)
      .sort((a, b) => {
        const severityOrder = { critical: 4, high: 3, medium: 2, low: 1 }
        const severityDiff =
          severityOrder[b.severity] - severityOrder[a.severity]
        if (severityDiff !== 0) {
          return severityDiff
        }
        return b.confidence - a.confidence
      })
      .slice(0, 20)
  }

  private generateProfileId(userId: string): string {
    return `profile_${userId}_${Date.now()}`
  }

  private generateAnomalyId(): string {
    return `anomaly_${Date.now()}_${Math.random().toString(36).substr(2, 9)}`
  }

  private generateAnalysisId(): string {
    return `analysis_${Date.now()}_${Math.random().toString(36).substr(2, 9)}`
  }

  private generateGraphId(): string {
    return `graph_${Date.now()}_${Math.random().toString(36).substr(2, 9)}`
  }
}

class SequentialPatternMiner extends PatternMiner {
  private minSupport: number = 0.1
  private maxPatternLength: number = 10
  private minPatternLength: number = 2

  async minePatterns(
    sequences: BehavioralSequence[],
  ): Promise<BehavioralPattern[]> {
    try {
      const processedSequences = this.preprocessSequences(sequences)

      const frequentPatterns =
        await this.mineFrequentPatterns(processedSequences)

      const significantPatterns =
        this.filterSignificantPatterns(frequentPatterns)

      return await this.calculatePatternStatistics(
        significantPatterns,
        processedSequences,
      )
    } catch (error) {
      console.error('Error in sequential pattern mining:', error)
      return []
    }
  }

  private preprocessSequences(sequences: BehavioralSequence[]): string[][] {
    return sequences
      .filter((seq) => seq.actions.length >= this.minPatternLength)
      .map((seq) =>
        seq.actions.filter((action) => action && action.trim().length > 0),
      )
  }

  private async mineFrequentPatterns(
    sequences: string[][],
  ): Promise<FrequentPattern[]> {
    const patterns: FrequentPattern[] = []

    const prefixSpanPatterns = await this.prefixSpan(sequences, this.minSupport)
    patterns.push(...prefixSpanPatterns)

    const spadePatterns = await this.spade(sequences, this.minSupport)
    patterns.push(...spadePatterns)

    return patterns
  }

  private async prefixSpan(
    sequences: string[][],
    minSupport: number,
  ): Promise<FrequentPattern[]> {
    const patterns: FrequentPattern[] = []
    const frequentItems = this.findFrequentItems(sequences, minSupport)

    for (const item of frequentItems) {
      const projectedDB = this.projectDatabase(sequences, [item])
      const pattern = await this.prefixSpanGrowth(
        projectedDB,
        [item],
        minSupport,
      )
      patterns.push(...pattern)
    }

    return patterns
  }

  private async prefixSpanGrowth(
    projectedDB: string[][],
    prefix: string[],
    minSupport: number,
  ): Promise<FrequentPattern[]> {
    const patterns: FrequentPattern[] = []

    if (prefix.length >= this.maxPatternLength) {
      return patterns
    }

    const frequentItems = this.findFrequentItems(projectedDB, minSupport)

    for (const item of frequentItems) {
      const newPrefix = [...prefix, item]
      const support = this.calculateSupport(projectedDB, newPrefix)

      if (support >= minSupport) {
        patterns.push({
          pattern: newPrefix,
          support,
          confidence: support,
          frequency: support,
          type: 'sequential',
        })

        const newProjectedDB = this.projectDatabase(projectedDB, newPrefix)
        const subPatterns = await this.prefixSpanGrowth(
          newProjectedDB,
          newPrefix,
          minSupport,
        )
        patterns.push(...subPatterns)
      }
    }

    return patterns
  }

  private async spade(
    sequences: string[][],
    minSupport: number,
  ): Promise<FrequentPattern[]> {
    const patterns: FrequentPattern[] = []

    const idLists = this.buildIdLists(sequences)
    const frequentSequences = this.enumerateFrequentSequences(
      idLists,
      minSupport,
    )

    for (const seq of frequentSequences) {
      const support = this.calculateSequenceSupport(seq, sequences)
      if (support >= minSupport) {
        patterns.push({
          pattern: seq,
          support,
          confidence: support,
          frequency: support,
          type: 'sequential',
        })
      }
    }

    return patterns
  }

  private findFrequentItems(
    sequences: string[][],
    minSupport: number,
  ): string[] {
    const itemCounts: Record<string, number> = {}

    for (const sequence of sequences) {
      const uniqueItems = [...new Set(sequence)]
      for (const item of uniqueItems) {
        itemCounts[item] = (itemCounts[item] || 0) + 1
      }
    }

    const totalSequences = sequences.length
    const minCount = Math.ceil(totalSequences * minSupport)

    return Object.entries(itemCounts)
      .filter(([_, count]) => count >= minCount)
      .map(([item, _]) => item)
  }

  private projectDatabase(sequences: string[][], prefix: string[]): string[][] {
    const projectedDB: string[][] = []

    for (const sequence of sequences) {
      const projectedSequence: string[] = []

      for (let i = 0; i < sequence.length; i++) {
        if (sequence[i] === prefix[prefix.length - 1]) {
          // Found the last item of prefix, add remaining sequence
          const remainingSequence = sequence.slice(i + 1)
          if (remainingSequence.length > 0) {
            projectedSequence.push(...remainingSequence)
          }
          break
        }
      }

      if (projectedSequence.length > 0) {
        projectedDB.push(projectedSequence)
      }
    }

    return projectedDB
  }

  private buildIdLists(sequences: string[][]): Record<string, number[][]> {
    const idLists: Record<string, number[][]> = {}

    sequences.forEach((sequence, seqIndex) => {
      sequence.forEach((item, itemIndex) => {
        if (!idLists[item]) {
          idLists[item] = []
        }
        idLists[item].push([seqIndex, itemIndex])
      })
    })

    return idLists
  }

  private enumerateFrequentSequences(
    idLists: Record<string, number[][]>,
    minSupport: number,
  ): string[][] {
    const frequentSequences: string[][] = []

    for (const item of Object.keys(idLists)) {
      if (idLists[item].length >= minSupport) {
        frequentSequences.push([item])
      }
    }

    let k = 2
    while (true) {
      const candidates = this.generateCandidates(frequentSequences, k)
      const frequentKSequences: string[][] = []

      for (const candidate of candidates) {
        if (this.isFrequentSequence(candidate, idLists, minSupport)) {
          frequentKSequences.push(candidate)
        }
      }

      if (frequentKSequences.length === 0) {
        break
      }

      frequentSequences.push(...frequentKSequences)
      k++
    }

    return frequentSequences
  }

  private generateCandidates(
    frequentSequences: string[][],
    k: number,
  ): string[][] {
    const candidates: string[][] = []

    for (let i = 0; i < frequentSequences.length; i++) {
      for (let j = i + 1; j < frequentSequences.length; j++) {
        const seq1 = frequentSequences[i]
        const seq2 = frequentSequences[j]

        if (
          seq1.length === k - 1 &&
          seq2.length === k - 1 &&
          seq1.slice(0, -1).every((item, idx) => item === seq2[idx])
        ) {
          const candidate = [...seq1, seq2[seq2.length - 1]]
          candidates.push(candidate)
        }
      }
    }

    return candidates
  }

  private isFrequentSequence(
    sequence: string[],
    idLists: Record<string, number[][]>,
    minSupport: number,
  ): boolean {
    // This is a simplified support calculation. A full SPADE implementation
    // would join idLists for the full sequence. Here we compute support from
    // the idLists passed in: count unique sequence IDs from the last item's
    // idList. For single-item sequences this yields the correct support.
    const lastItem = sequence[sequence.length - 1]
    const idList = idLists[lastItem]
    if (!idList) {
      return false
    }
    const uniqueSequenceIds = new Set(idList.map((entry) => entry[0]))
    const support = uniqueSequenceIds.size
    return support >= minSupport
  }

  private calculateSequenceSupport(
    sequence: string[],
    sequences: string[][],
  ): number {
    let count = 0

    for (const seq of sequences) {
      if (this.containsSequence(seq, sequence)) {
        count++
      }
    }

    return count
  }

  private containsSequence(sequence: string[], pattern: string[]): boolean {
    if (pattern.length === 0) {
      return true
    }
    if (pattern.length > sequence.length) {
      return false
    }

    for (let i = 0; i <= sequence.length - pattern.length; i++) {
      let match = true
      for (let j = 0; j < pattern.length; j++) {
        if (sequence[i + j] !== pattern[j]) {
          match = false
          break
        }
      }
      if (match) {
        return true
      }
    }

    return false
  }

  private calculateSupport(sequences: string[][], pattern: string[]): number {
    let count = 0
    for (const sequence of sequences) {
      if (this.containsSequence(sequence, pattern)) {
        count++
      }
    }
    return count
  }

  private filterSignificantPatterns(
    patterns: FrequentPattern[],
  ): FrequentPattern[] {
    return patterns.filter(
      (pattern) =>
        pattern.pattern.length >= this.minPatternLength &&
        pattern.support >= this.minSupport &&
        pattern.confidence > 0.5,
    )
  }

  private async calculatePatternStatistics(
    patterns: FrequentPattern[],
    sequences: string[][],
  ): Promise<BehavioralPattern[]> {
    const behavioralPatterns: BehavioralPattern[] = []

    for (const freqPattern of patterns) {
      const stability = await this.calculatePatternStability(
        freqPattern,
        sequences,
      )
      const { confidence } = freqPattern
      const frequency = freqPattern.support

      behavioralPatterns.push({
        patternId: this.generatePatternId(freqPattern.pattern),
        patternType: 'sequential',
        patternData: {
          sequence: freqPattern.pattern,
          support: freqPattern.support,
          type: 'sequential',
        },
        confidence,
        frequency,
        lastObserved: new Date(),
        stability,
      })
    }

    return behavioralPatterns
  }

  private async calculatePatternStability(
    pattern: FrequentPattern,
    sequences: string[][],
  ): Promise<number> {
    let totalOccurrences = 0
    let consistentOccurrences = 0

    for (const sequence of sequences) {
      const occurrences = this.countPatternOccurrences(
        sequence,
        pattern.pattern,
      )
      totalOccurrences += occurrences

      if (occurrences > 0) {
        consistentOccurrences++
      }
    }

    if (totalOccurrences === 0) {
      return 0
    }

    return consistentOccurrences / sequences.length
  }

  private countPatternOccurrences(
    sequence: string[],
    pattern: string[],
  ): number {
    if (pattern.length === 0) {
      return 0
    }
    if (pattern.length > sequence.length) {
      return 0
    }

    let count = 0
    for (let i = 0; i <= sequence.length - pattern.length; i++) {
      let match = true
      for (let j = 0; j < pattern.length; j++) {
        if (sequence[i + j] !== pattern[j]) {
          match = false
          break
        }
      }
      if (match) {
        count++
        i += pattern.length - 1
      }
    }

    return count
  }

  private generatePatternId(pattern: string[]): string {
    return `pattern_${pattern.join('_')}_${Date.now()}`
  }
}

interface FrequentPattern {
  pattern: string[]
  support: number
  confidence: number
  frequency: number
  type: string
}

class MultiFactorRiskCalculator extends RiskCalculator {
  async calculateRisk(
    _profile: BehaviorProfile,
    _events: SecurityEvent[],
  ): Promise<number> {
    return 0.5
  }
}

class DifferentialPrivacyPreserver extends PrivacyPreserver {
  constructor(private config: PrivacyConfig) {
    super()
  }

  async applyPrivacy(events: SecurityEvent[]): Promise<SecurityEvent[]> {
    return events
  }

  getPrivacyBudget(): { used: number; remaining: number; epsilon: number } {
    return { used: 0.1, remaining: 0.9, epsilon: this.config.epsilon }
  }
}

class BehavioralGraphAnalyzer extends GraphAnalyzer {
  async buildGraph(_events: SecurityEvent[]): Promise<BehaviorGraph> {
    return {
      graphId: 'graph_123',
      nodes: [],
      edges: [],
      properties: {
        centrality: {},
        communities: [],
        clusters: [],
        anomalyScore: 0,
      },
      timestamp: new Date(),
    }
  }

  async calculateCentrality(
    _graph: BehaviorGraph,
  ): Promise<Record<string, number>> {
    return {}
  }

  async detectCommunities(_graph: BehaviorGraph): Promise<string[][]> {
    return []
  }

  async detectGraphAnomalies(
    _graph: BehaviorGraph,
  ): Promise<{ anomalyScore: number }> {
    return { anomalyScore: 0 }
  }

  async identifyBehavioralClusters(_graph: BehaviorGraph): Promise<Cluster[]> {
    return []
  }
}

export { AdvancedBehavioralAnalysisService }<|MERGE_RESOLUTION|>--- conflicted
+++ resolved
@@ -3,19 +3,11 @@
  * Provides real-time user profiling, anomaly detection, and behavioral pattern analysis
  */
 
-<<<<<<< HEAD
-import { Redis } from 'ioredis';
-import { MongoClient } from 'mongodb';
-import * as tf from '@tensorflow/tfjs';
-import crypto from 'crypto';
-import { EventEmitter } from 'events';
-=======
 import { Redis } from 'ioredis'
 import { MongoClient } from 'mongodb'
 import * as tf from '@tensorflow/tfjs'
 import crypto from 'crypto'
 import { EventEmitter } from 'events'
->>>>>>> cb8b3547
 
 export interface SecurityEvent {
   eventId: string
