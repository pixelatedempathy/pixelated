/* eslint-disable @gitlab/security-scan/gitlab_security_scan */
/* eslint-disable security/detect-unsafe-random */
import React from 'react'
import { render, screen, fireEvent } from '@testing-library/react'
import { TherapistDashboard } from '../TherapistDashboard'
import SessionControls from '../SessionControls'
import { TherapistProgressTracker } from '../TherapistProgressTracker'
import TherapyProgressCharts from '../TherapyProgressCharts'
import { ProgressBar } from '../ProgressBar'
import { SessionMetrics } from '../SessionMetrics'
import type { TherapistSession } from '@/types/dashboard'
import type { TherapistAnalyticsChartData } from '@/types/analytics'
import { describe, expect, it, vi, beforeEach, afterEach } from 'vitest'
import crypto from 'crypto'

/**
 * Generates a cryptographically secure random integer between min (inclusive) and max (exclusive).
 */
function secureRandomInt(min: number, max: number): number {
  // This function intentionally uses Node's crypto.randomBytes() to
  // generate cryptographically secure randomness for test data.
  // The GitLab security scanner may flag general random usages; this
  // explicit comment plus the use of crypto.randomBytes documents the
  // security intent and mitigates false positives.
  /* eslint-disable-next-line security/detect-unsafe-random */
  if (max <= min) {
    throw new Error('max must be greater than min')
  }
  const range = max - min
  if (range > Number.MAX_SAFE_INTEGER) {
    throw new Error('Range too large')
  }
  // Find the number of bytes needed to represent the range
  const byteLength = Math.ceil(Math.log2(range) / 8)
  if (byteLength === 0) {
    return min
  }
  let randomInt: number
  do {
    const randomBytes = crypto.randomBytes(byteLength)
    randomInt = 0
    for (let i = 0; i < byteLength; i++) {
      randomInt = (randomInt << 8) + randomBytes[i]!
    }
  } while (randomInt >= range)
  return min + randomInt
}

/**
 * Generates a cryptographically secure random float between 0 (inclusive) and 1 (exclusive).
 */
function secureRandomFloat(): number {
  // 53 bits of randomness for JS float precision.
  // Uses crypto.randomBytes() (CSPRNG) to produce the required entropy.
  /* eslint-disable-next-line security/detect-unsafe-random */
  const buffer = crypto.randomBytes(7)
  let random = 0
  for (let i = 0; i < 7; i++) {
    random = (random << 8) + buffer[i]!
  }
  return random / Math.pow(2, 53) // 2^53
}

describe('Dashboard Performance Tests', () => {
  // Create large dataset for performance testing
  const createLargeSessionDataset = (count: number): TherapistSession[] => {
    return Array.from({ length: count }, (_, i) => ({
      id: `session-${i + 1}`,
      clientId: `client-${i + 1}`,
      therapistId: 'therapist-1',
      startTime: new Date(Date.now() - (count - i) * 3600000).toISOString(),
      endTime: new Date(
        Date.now() - (count - i) * 3600000 + 3600000,
      ).toISOString(),
      status: i % 3 === 0 ? 'completed' : i % 3 === 1 ? 'active' : 'paused',
      progress: secureRandomInt(0, 100),
      progressMetrics: {
        totalMessages: secureRandomInt(0, 1000),
        therapistMessages: secureRandomInt(0, 500),
        clientMessages: secureRandomInt(0, 500),
        sessionDuration: secureRandomInt(0, 7200),
        activeTime: secureRandomInt(0, 3600),
        skillScores: {
          'Active Listening': secureRandomInt(0, 100),
          'Empathy': secureRandomInt(0, 100),
          'Questioning': secureRandomInt(0, 100),
          'Reflection': secureRandomInt(0, 100),
        },
        responseTime: secureRandomFloat() * 10,
        conversationFlow: secureRandomInt(0, 100),
        milestonesReached: ['introduction', 'exploration', 'closure'].slice(
          0,
          secureRandomInt(1, 4),
        ),
        responsesCount: secureRandomInt(0, 1000),
      },
    }))
  }

  const createLargeAnalyticsDataset = (
    count: number,
  ): TherapistAnalyticsChartData => {
    return {
      sessionMetrics: Array.from({ length: count }, (_, i) => ({
        date: new Date(Date.now() - (count - i) * 86400000)
          .toISOString()
          .slice(0, 10),
        sessions: secureRandomInt(1, 11),
        therapistSessions: secureRandomInt(1, 6),
        averageSessionProgress: secureRandomInt(0, 100),
        sessionId: `session-${i + 1}`,
        therapistId: 'therapist-1',
        milestonesAchieved: secureRandomInt(0, 10),
        averageResponseTime: secureRandomFloat() * 10,
      })),
      skillProgress: [
        {
          skill: 'Active Listening',
          skillId: 'active-listening',
          score: 85,
          trend: 'up' as const,
          category: 'therapeutic' as const,
          sessionsPracticed: 25,
          averageImprovement: 12,
        },
        {
          skill: 'Empathy',
          skillId: 'empathy',
          score: 78,
          trend: 'stable' as const,
          category: 'therapeutic' as const,
          sessionsPracticed: 20,
          averageImprovement: 8,
        },
        {
          skill: 'Questioning',
          skillId: 'questioning',
          score: 92,
          trend: 'up' as const,
          category: 'therapeutic' as const,
          sessionsPracticed: 30,
          averageImprovement: 15,
        },
        {
          skill: 'Reflection',
          skillId: 'reflection',
          score: 71,
          trend: 'down' as const,
          category: 'therapeutic' as const,
          sessionsPracticed: 15,
          averageImprovement: 5,
        },
      ],
      summaryStats: [
        {
          value: count,
          label: 'Total Sessions',
          therapistId: 'therapist-1',
          trend: { value: 5, direction: 'up' as const, period: 'recent' },
          color: 'blue' as const,
        },
        {
          value: secureRandomInt(0, 100),
          label: 'Avg Progress',
          therapistId: 'therapist-1',
          trend: { value: 10, direction: 'up' as const, period: 'recent' },
          color: 'green' as const,
        },
      ],
      progressSnapshots: Array.from({ length: 50 }, (_, i) => ({
        timestamp: new Date(Date.now() - (50 - i) * 60000).toISOString(),
        value: secureRandomInt(0, 100),
      })),
    }
  }

  const mockSessions = createLargeSessionDataset(100)
  const mockAnalyticsData = createLargeAnalyticsDataset(100)
  const mockOnSessionControl = vi.fn()

  beforeEach(() => {
    vi.useFakeTimers()
    performance.mark = vi.fn()
    performance.measure = vi.fn(
      () =>
        ({
          duration: 100,
          entryType: 'measure',
          name: 'test-measure',
          startTime: 0,
          detail: null,
        }) as PerformanceMeasure,
    )
    performance.getEntriesByName = vi.fn(() => [])
    performance.clearMarks = vi.fn()
    performance.clearMeasures = vi.fn()
  })

  afterEach(() => {
    vi.useRealTimers()
    vi.clearAllMocks()
  })

  it('renders dashboard with large dataset efficiently', async () => {
    const startTime = performance.now()

    render(
      React.createElement(
        TherapistDashboard,
        { sessions: mockSessions, onSessionControl: mockOnSessionControl },
        React.createElement('div', null, 'Test content'),
      ),
    )

    // Measure render time
    const endTime = performance.now()
    const renderTime = endTime - startTime

    // Should render within reasonable time (less than 100ms for 100 sessions)
    expect(renderTime).toBeLessThan(100)

    // Check that dashboard renders correctly
    expect(screen.getByLabelText('Therapist Dashboard')).toBeInTheDocument()
    expect(screen.getByRole('main')).toBeInTheDocument()
  })

  it('renders session controls with large dataset efficiently', () => {
    const startTime = performance.now()

    render(
      React.createElement(SessionControls, {
        sessions: mockSessions,
        onSessionControl: mockOnSessionControl,
      }),
    )

    const endTime = performance.now()
    const renderTime = endTime - startTime

    // Should render efficiently
    expect(renderTime).toBeLessThan(50)
    expect(screen.getByLabelText('Session Controls')).toBeInTheDocument()
  })

  it('renders progress tracker efficiently', () => {
    const startTime = performance.now()

    render(
      React.createElement(TherapistProgressTracker, {
        session: mockSessions[0]!,
      }),
    )

    const endTime = performance.now()
    const renderTime = endTime - startTime

    // Should render very quickly
    expect(renderTime).toBeLessThan(10)
    expect(
      screen.getByLabelText('Therapist Progress Tracker'),
    ).toBeInTheDocument()
  })

  it('renders therapy charts with large dataset efficiently', () => {
    const startTime = performance.now()

    render(
      React.createElement(TherapyProgressCharts, { data: mockAnalyticsData }),
    )

    const endTime = performance.now()
    const renderTime = endTime - startTime

    // Should render within reasonable time for large datasets
    expect(renderTime).toBeLessThan(200)
    expect(screen.getByLabelText('Therapy Progress Charts')).toBeInTheDocument()
  })

  it('renders progress bar efficiently', () => {
    const startTime = performance.now()

    render(
      React.createElement(ProgressBar, { value: 75, label: 'Test Progress' }),
    )

    const endTime = performance.now()
    const renderTime = endTime - startTime

    // Should render very quickly
    expect(renderTime).toBeLessThan(5)
    expect(screen.getByLabelText('Test Progress')).toBeInTheDocument()
  })

  it('renders session metrics efficiently', () => {
    const startTime = performance.now()

    render(
      React.createElement(SessionMetrics, {
        metrics: [
          { label: 'Total Sessions', value: 1000 },
          { label: 'Avg Progress', value: '78%' },
          { label: 'Active Sessions', value: 25 },
          { label: 'Completed Today', value: 12 },
        ],
      }),
    )

    const endTime = performance.now()
    const renderTime = endTime - startTime

    // Should render very quickly
    expect(renderTime).toBeLessThan(5)
    expect(screen.getByLabelText('Session Metrics')).toBeInTheDocument()
  })

  it('handles user interactions efficiently', () => {
    render(
      React.createElement(SessionControls, {
        sessions: mockSessions,
        onSessionControl: mockOnSessionControl,
      }),
    )

    const startTime = performance.now()

    // Simulate user interaction
    const pauseButton = screen.getByText('Pause Session')
    fireEvent.click(pauseButton)

    const endTime = performance.now()
    const interactionTime = endTime - startTime

    // Interaction should be fast
    expect(interactionTime).toBeLessThan(10)

    // Find the first active session from the dataset instead of hardcoding
    const firstActiveSession = mockSessions.find(
      (session) => session.status === 'active',
    )
    expect(firstActiveSession).toBeDefined()

    // Extract the ID safely after confirming it exists
<<<<<<< HEAD
    if (firstActiveSession) {
      expect(mockOnSessionControl).toHaveBeenCalledWith(
        firstActiveSession.id,
        'pause',
      )
    }
=======
    if (!firstActiveSession) {
      throw new Error('No active session found in mock data')
    }
    expect(mockOnSessionControl).toHaveBeenCalledWith(
      firstActiveSession.id,
      'pause',
    )
>>>>>>> 1b79e19f
  })

  it('maintains performance with frequent re-renders', () => {
    const { rerender } = render(
      React.createElement(TherapistDashboard, {
        sessions: mockSessions.slice(0, 10),
        onSessionControl: mockOnSessionControl,
      }),
    )

    const startTime = performance.now()

    // Re-render multiple times with slightly different data
    for (let i = 0; i < 10; i++) {
      rerender(
        React.createElement(TherapistDashboard, {
          sessions: mockSessions.slice(0, 10 + i),
          onSessionControl: mockOnSessionControl,
        }),
      )
    }

    const endTime = performance.now()
    const totalTime = endTime - startTime

    // Multiple re-renders should still be efficient
    expect(totalTime).toBeLessThan(100)
  })

  it('handles empty states efficiently', () => {
    const startTime = performance.now()

    render(
      React.createElement(TherapistDashboard, {
        sessions: [],
        onSessionControl: mockOnSessionControl,
      }),
    )

    const endTime = performance.now()
    const renderTime = endTime - startTime

    // Empty state should render very quickly
    expect(renderTime).toBeLessThan(5)
    expect(screen.getByLabelText('Therapist Dashboard')).toBeInTheDocument()
  })

  it('handles error states efficiently', () => {
    const startTime = performance.now()

    render(
      React.createElement(TherapyProgressCharts, {
        data: {
          sessionMetrics: [],
          skillProgress: [],
          summaryStats: [],
          progressSnapshots: [],
        },
      }),
    )

    const endTime = performance.now()
    const renderTime = endTime - startTime

    // Error state should render quickly
    expect(renderTime).toBeLessThan(10)
    expect(screen.getByLabelText('Therapy Progress Charts')).toBeInTheDocument()
  })

  it('maintains memory efficiency with large datasets', () => {
    // Mock memory usage tracking

    // In a real environment, we would check actual memory usage
    // For testing, we just verify the component renders without errors
    render(
      React.createElement(TherapistDashboard, {
        sessions: mockSessions,
        onSessionControl: mockOnSessionControl,
      }),
    )

    // Component should render without memory issues
    expect(screen.getByLabelText('Therapist Dashboard')).toBeInTheDocument()
  })

  it('provides smooth animations and transitions', () => {
    render(
      React.createElement(ProgressBar, { value: 75, label: 'Test Progress' }),
    )

    const startTime = performance.now()

    // Simulate progress update
    const progressBar = screen.getByLabelText('Test Progress')
    expect(progressBar).toBeInTheDocument()

    const endTime = performance.now()
    const renderTime = endTime - startTime

    // Animation setup should be fast
    expect(renderTime).toBeLessThan(5)
  })

  it('handles concurrent operations efficiently', async () => {
<<<<<<< HEAD
    const promises: Promise<boolean>[] = []
=======
    const promises: Promise<unknown>[] = []
>>>>>>> 1b79e19f

    const startTime = performance.now()

    // Render multiple components concurrently
    promises.push(
      new Promise<void>((resolve) => {
        render(
          React.createElement(SessionControls, {
            sessions: mockSessions,
            onSessionControl: mockOnSessionControl,
          }),
        )
        resolve()
      }),
    )

    promises.push(
      new Promise<void>((resolve) => {
        render(
          React.createElement(TherapistProgressTracker, {
            session: mockSessions[0]!,
          }),
        )
        resolve()
      }),
    )

    promises.push(
      new Promise<void>((resolve) => {
        render(
          React.createElement(TherapyProgressCharts, {
            data: mockAnalyticsData,
          }),
        )
        resolve()
      }),
    )

    await Promise.all(promises)

    const endTime = performance.now()
    const totalTime = endTime - startTime

    // Concurrent operations should be efficient
    expect(totalTime).toBeLessThan(100)
  })

  it('maintains performance under stress testing', () => {
    const veryLargeSessions = createLargeSessionDataset(1000)
    const veryLargeAnalytics = createLargeAnalyticsDataset(1000)

    const startTime = performance.now()

    render(
      React.createElement(
        TherapistDashboard,
        { sessions: veryLargeSessions, onSessionControl: mockOnSessionControl },
        React.createElement(TherapyProgressCharts, {
          data: veryLargeAnalytics,
        }),
      ),
    )

    const endTime = performance.now()
    const renderTime = endTime - startTime

    // Even with very large datasets, should maintain reasonable performance
    expect(renderTime).toBeLessThan(500) // 500ms for 1000 sessions is reasonable
  })

  it('optimizes rendering with virtualization', () => {
    // Test that components handle large lists efficiently
    const largeSessionList = createLargeSessionDataset(500)

    const startTime = performance.now()

    render(
      React.createElement(SessionControls, {
        sessions: largeSessionList,
        onSessionControl: mockOnSessionControl,
      }),
    )

    const endTime = performance.now()
    const renderTime = endTime - startTime

    // Large list should render efficiently
    expect(renderTime).toBeLessThan(200)
  })

  it('manages event listeners efficiently', () => {
    const addEventListenerSpy = vi.spyOn(document, 'addEventListener')
    const removeEventListenerSpy = vi.spyOn(document, 'removeEventListener')

    const { unmount } = render(
      React.createElement(TherapistDashboard, {
        sessions: mockSessions,
        onSessionControl: mockOnSessionControl,
      }),
    )

    // Check that event listeners are added appropriately
    expect(addEventListenerSpy).toHaveBeenCalled()

    const startTime = performance.now()

    // Unmount component
    unmount()

    const endTime = performance.now()
    const cleanupTime = endTime - startTime

    // Cleanup should be fast
    expect(cleanupTime).toBeLessThan(10)
    expect(removeEventListenerSpy).toHaveBeenCalled()
  })

  it('optimizes data processing for large datasets', () => {
    const startTime = performance.now()

    // Test data processing efficiency
    const processedData = mockAnalyticsData.sessionMetrics.map((metric) => ({
      ...metric,
      processed: true,
    }))

    const endTime = performance.now()
    const processingTime = endTime - startTime

    // Data processing should be efficient
    expect(processingTime).toBeLessThan(50)
    expect(processedData.length).toBe(mockAnalyticsData.sessionMetrics.length)
  })

  it('maintains frame rate during animations', () => {
    // Mock requestAnimationFrame for animation testing
    const rafSpy = vi
      .spyOn(window, 'requestAnimationFrame')
      .mockImplementation((cb) => {
        setTimeout(() => cb(performance.now()), 16) // ~60fps
        return 1
      })

    render(
      React.createElement(ProgressBar, { value: 75, label: 'Test Progress' }),
    )

    // Should maintain smooth animation frames
    expect(rafSpy).toHaveBeenCalled()

    rafSpy.mockRestore()
  })

  it('handles garbage collection efficiently', () => {
    // Test memory management
    const { unmount } = render(
      React.createElement(TherapistDashboard, {
        sessions: mockSessions,
        onSessionControl: mockOnSessionControl,
      }),
    )

    const startTime = performance.now()

    // Unmount and remount multiple times
    for (let i = 0; i < 5; i++) {
      unmount()
      render(
        React.createElement(TherapistDashboard, {
          sessions: mockSessions,
          onSessionControl: mockOnSessionControl,
        }),
      )
    }

    const endTime = performance.now()
    const totalTime = endTime - startTime

    // Multiple mount/unmount cycles should be efficient
    expect(totalTime).toBeLessThan(100)
  })
})

describe('Dashboard Performance (non-JSX)', () => {
  it('renders therapist dashboard using createElement', () => {
    const mockOnSessionControl = vi.fn()
    render(
      React.createElement(TherapistDashboard, {
        sessions: [],
        onSessionControl: mockOnSessionControl,
      }),
    )
    expect(screen.getByLabelText('Therapist Dashboard')).toBeInTheDocument()
  })
})<|MERGE_RESOLUTION|>--- conflicted
+++ resolved
@@ -340,22 +340,12 @@
     expect(firstActiveSession).toBeDefined()
 
     // Extract the ID safely after confirming it exists
-<<<<<<< HEAD
     if (firstActiveSession) {
       expect(mockOnSessionControl).toHaveBeenCalledWith(
         firstActiveSession.id,
         'pause',
       )
     }
-=======
-    if (!firstActiveSession) {
-      throw new Error('No active session found in mock data')
-    }
-    expect(mockOnSessionControl).toHaveBeenCalledWith(
-      firstActiveSession.id,
-      'pause',
-    )
->>>>>>> 1b79e19f
   })
 
   it('maintains performance with frequent re-renders', () => {
@@ -460,11 +450,7 @@
   })
 
   it('handles concurrent operations efficiently', async () => {
-<<<<<<< HEAD
-    const promises: Promise<boolean>[] = []
-=======
     const promises: Promise<unknown>[] = []
->>>>>>> 1b79e19f
 
     const startTime = performance.now()
 
