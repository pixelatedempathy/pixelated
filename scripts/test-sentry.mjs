--- conflicted
+++ resolved
@@ -9,11 +9,6 @@
     const shouldThrowTestException = process.env.FORCE_TEST_SENTRY === '1' || process.env.NODE_ENV !== 'production'
     if (shouldThrowTestException) {
       // Only print non-sensitive info when testing is intended
-<<<<<<< HEAD
-      console.log('SENTRY_DSN configured:', Boolean(process.env.SENTRY_DSN))
-=======
-      const allowTest = process.env.FORCE_TEST_SENTRY === '1' || process.env.NODE_ENV?.trim() !== 'production'
->>>>>>> 61b35b08
       console.log('SENTRY_DEBUG:', process.env.SENTRY_DEBUG)
       throw new Error('Test Sentry exception from scripts/test-sentry.mjs')
     } else {
