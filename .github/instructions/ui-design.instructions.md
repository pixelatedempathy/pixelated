---
applyTo: '**/*.tsx,**/*.jsx,**/*.astro,**/components/**/*,**/ui/**/*'
<<<<<<< HEAD
=======
description: 'UI/UX design guidelines for Pixelated Empathy'
>>>>>>> 80367994
---

# UI/UX Design Guidelines for Pixelated Empathy

## Design System Tokens

Use consistent design tokens throughout the application:

```tsx
// src/lib/design-tokens.ts
export const tokens = {
  colors: {
    primary: "hsl(var(--primary))",
    secondary: "hsl(var(--secondary))",
    background: "hsl(var(--background))",
    foreground: "hsl(var(--foreground))",
    muted: "hsl(var(--muted))",
    accent: "hsl(var(--accent))",
    destructive: "hsl(var(--destructive))"
  },
  spacing: {
    xs: "0.25rem", sm: "0.5rem", md: "1rem", 
    lg: "1.5rem", xl: "2rem", "2xl": "3rem"
  }
};
```

## Component Architecture

Follow atomic design principles with clear prop interfaces:

```tsx
// ✅ Proper component structure
interface ButtonProps {
  variant?: "primary" | "secondary" | "destructive";
  size?: "sm" | "md" | "lg";
  children: React.ReactNode;
  leftIcon?: React.ReactNode;
  rightIcon?: React.ReactNode;
}

export function Button({ 
  variant = "primary", 
  size = "md", 
  children, 
  leftIcon, 
  rightIcon, 
  ...props 
}: ButtonProps) {
  return (
    <button
      className={cn(
        "inline-flex items-center justify-center rounded-md font-medium transition-colors",
        "focus-visible:outline-none focus-visible:ring-2 focus-visible:ring-offset-2",
        variants[variant],
        sizes[size]
      )}
      {...props}
    >
      {leftIcon && <span className="mr-2">{leftIcon}</span>}
      {children}
      {rightIcon && <span className="ml-2">{rightIcon}</span>}
    </button>
  );
}
```

## Accessibility Requirements (WCAG AA)

All UI components must meet WCAG AA standards for healthcare applications:

```tsx
// ✅ Accessible form components
export function FormField({ label, error, required, ...props }) {
  const id = useId();
  const errorId = error ? `${id}-error` : undefined;
  
  return (
    <div className="space-y-2">
      <label htmlFor={id} className="text-sm font-medium">
        {label}
        {required && <span className="text-destructive ml-1" aria-label="required">*</span>}
      </label>
      <input
        id={id}
        aria-invalid={!!error}
        aria-describedby={errorId}
        className={cn(
          "flex h-10 w-full rounded-md border px-3 py-2",
          error ? "border-destructive" : "border-input"
        )}
        {...props}
      />
      {error && (
        <p id={errorId} className="text-sm text-destructive" role="alert">
          {error}
        </p>
      )}
    </div>
  );
}

// ✅ Modal with focus management
export function Modal({ isOpen, onClose, children }) {
  const modalRef = useRef<HTMLDivElement>(null);
  
  useEffect(() => {
    if (!isOpen) return;
    
    const focusableElements = modalRef.current?.querySelectorAll(
      'button, [href], input, select, textarea, [tabindex]:not([tabindex="-1"])'
    );
    const firstElement = focusableElements?.[0] as HTMLElement;
    const lastElement = focusableElements?.[focusableElements.length - 1] as HTMLElement;
    
    firstElement?.focus();
    
    const handleTabKey = (e: KeyboardEvent) => {
      if (e.key !== 'Tab') return;
      
      if (e.shiftKey) {
        if (document.activeElement === firstElement) {
          lastElement?.focus();
          e.preventDefault();
        }
      } else {
        if (document.activeElement === lastElement) {
          firstElement?.focus();
          e.preventDefault();
        }
      }
    };
    
    document.addEventListener('keydown', handleTabKey);
    return () => document.removeEventListener('keydown', handleTabKey);
  }, [isOpen]);
  
  if (!isOpen) return null;
  
  return (
    <div className="fixed inset-0 z-50 bg-background/80 backdrop-blur-sm">
      <div
        ref={modalRef}
        className="fixed left-[50%] top-[50%] translate-x-[-50%] translate-y-[-50%]"
        role="dialog"
        aria-modal="true"
      >
        {children}
      </div>
    </div>
  );
}

## Responsive Design Patterns

Use mobile-first approach with Tailwind CSS breakpoints:

```tsx
// ✅ Responsive dashboard layout
<div className="grid grid-cols-1 gap-4 p-4 md:grid-cols-2 md:gap-6 md:p-6 lg:grid-cols-3 xl:grid-cols-4">
  {/* Cards adapt to screen size */}
</div>

// ✅ Responsive navigation
<nav className="flex flex-col space-y-2 md:flex-row md:space-x-4 md:space-y-0">
  {/* Navigation items */}
</nav>

// ✅ Chat interface responsive layout
<div className="flex h-screen flex-col lg:flex-row">
  <aside className="w-full border-b lg:w-64 lg:border-b-0 lg:border-r">
    {/* Sidebar */}
  </aside>
  <main className="flex-1 flex flex-col">
    {/* Chat area */}
  </main>
</div>
```

## Performance Optimization

Optimize components for the real-time chat interface:

```tsx
// ✅ Lazy load heavy AI components
const AIChat = React.lazy(() => import('~/components/ai/AIChat'));
const BiasDetection = React.lazy(() => import('~/components/ai/BiasDetection'));

// ✅ Optimized chat message rendering
const ChatMessage = memo(({ message, isTyping }) => {
  return (
    <div className={cn("flex gap-3 p-4", message.role === 'user' ? 'justify-end' : 'justify-start')}>
      {message.role === 'assistant' && <Avatar />}
      <div className={cn("max-w-[80%] rounded-lg p-3", 
        message.role === 'user' ? 'bg-primary text-primary-foreground' : 'bg-muted'
      )}>
        {isTyping ? <TypingIndicator /> : message.content}
      </div>
    </div>
  );
});

// ✅ Virtualized chat history for performance
import { FixedSizeList as List } from 'react-window';

function ChatHistory({ messages }) {
  const renderMessage = useCallback(({ index, style }) => (
    <div style={style}>
      <ChatMessage message={messages[index]} />
    </div>
  ), [messages]);

  return (
    <List
      height={600}
      itemCount={messages.length}
      itemSize={80}
      itemData={messages}
    >
      {renderMessage}
    </List>
  );
}
```

## User Feedback & Loading States

Provide clear feedback for AI interactions and secure operations:

```tsx
// ✅ AI processing states
function AIResponseButton({ isProcessing, onSubmit }) {
  return (
    <Button 
      onClick={onSubmit}
      disabled={isProcessing}
      className="w-full"
    >
      {isProcessing ? (
        <>
          <Loader2 className="mr-2 h-4 w-4 animate-spin" />
          AI Processing...
        </>
      ) : (
        <>
          <Send className="mr-2 h-4 w-4" />
          Send Message
        </>
      )}
    </Button>
  );
}

// ✅ Security status indicators
function SecurityStatus({ encryptionStatus, biasScore }) {
  return (
    <div className="flex items-center gap-2 text-sm text-muted-foreground">
      <Shield className={cn("h-4 w-4", 
        encryptionStatus === 'encrypted' ? 'text-green-500' : 'text-yellow-500'
      )} />
      <span>FHE Encrypted</span>
      {biasScore !== null && (
        <Badge variant={biasScore < 0.3 ? 'default' : 'destructive'}>
          Bias: {(biasScore * 100).toFixed(1)}%
        </Badge>
      )}
    </div>
  );
}

// ✅ Error boundaries for AI components
class AIErrorBoundary extends Component {
  constructor(props) {
    super(props);
    this.state = { hasError: false, error: null };
  }

  static getDerivedStateFromError(error) {
    return { hasError: true, error };
  }

  render() {
    if (this.state.hasError) {
      return (
        <Alert variant="destructive">
          <AlertTriangle className="h-4 w-4" />
          <AlertTitle>AI Service Error</AlertTitle>
          <AlertDescription>
            The AI service is temporarily unavailable. Please try again.
          </AlertDescription>
        </Alert>
      );
    }

    return this.props.children;
  }
}
```

## Theme & Styling Conventions

Use shadcn/ui components with consistent theming:

```tsx
// ✅ Use cn() utility for class merging
import { cn } from "~/lib/utils";

// ✅ Component variant patterns
const buttonVariants = cva(
  "inline-flex items-center justify-center rounded-md text-sm font-medium transition-colors focus-visible:outline-none focus-visible:ring-2 focus-visible:ring-ring focus-visible:ring-offset-2 disabled:opacity-50 disabled:pointer-events-none ring-offset-background",
  {
    variants: {
      variant: {
        default: "bg-primary text-primary-foreground hover:bg-primary/90",
        destructive: "bg-destructive text-destructive-foreground hover:bg-destructive/90",
        outline: "border border-input hover:bg-accent hover:text-accent-foreground",
        secondary: "bg-secondary text-secondary-foreground hover:bg-secondary/80",
        ghost: "hover:bg-accent hover:text-accent-foreground",
        link: "underline-offset-4 hover:underline text-primary"
      },
      size: {
        default: "h-10 py-2 px-4",
        sm: "h-9 px-3 rounded-md",
        lg: "h-11 px-8 rounded-md",
        icon: "h-10 w-10"
      }
    },
    defaultVariants: {
      variant: "default",
      size: "default"
    }
  }
);

// ✅ Dark mode support
function ThemeProvider({ children, defaultTheme = "system" }) {
  const [theme, setTheme] = useState(defaultTheme);

  useEffect(() => {
    const root = window.document.documentElement;
    root.classList.remove("light", "dark");

    if (theme === "system") {
      const systemTheme = window.matchMedia("(prefers-color-scheme: dark)").matches
        ? "dark" : "light";
      root.classList.add(systemTheme);
      return;
    }

    root.classList.add(theme);
  }, [theme]);

  return (
    <ThemeContext.Provider value={{ theme, setTheme }}>
      {children}
    </ThemeContext.Provider>
  );
}
```

## Component Testing Standards

Test UI components for accessibility and functionality:

```tsx
// ✅ Accessibility testing
import { render, screen } from '@testing-library/react';
import { axe, toHaveNoViolations } from 'jest-axe';

expect.extend(toHaveNoViolations);

test('ChatMessage is accessible', async () => {
  const { container } = render(
    <ChatMessage 
      message={{ role: 'assistant', content: 'Hello' }} 
      isTyping={false} 
    />
  );
  
  const results = await axe(container);
  expect(results).toHaveNoViolations();
  
  // Test keyboard navigation
  const message = screen.getByRole('article');
  expect(message).toBeInTheDocument();
});

// ✅ Responsive testing with Playwright
test('dashboard layout adapts to screen size', async ({ page }) => {
  await page.goto('/dashboard');
  
  // Mobile view
  await page.setViewportSize({ width: 375, height: 667 });
  await expect(page.locator('[data-testid="sidebar"]')).toHaveClass(/hidden/);
  
  // Desktop view
  await page.setViewportSize({ width: 1280, height: 800 });
  await expect(page.locator('[data-testid="sidebar"]')).toBeVisible();
});
```

## Healthcare UI Considerations

- Use calming color palettes appropriate for mental health contexts
- Ensure high contrast for users with visual impairments
- Provide clear visual hierarchy for complex therapeutic interfaces
- Include progress indicators for multi-step processes
- Design for stress-free interactions during crisis scenarios

## Anti-Patterns to Avoid

- Don't use red colors for non-error states (can trigger anxiety)
- Avoid complex animations during sensitive conversations
- Never hide critical safety information behind interactions
- Don't use medical terminology without clear explanations
- Avoid overwhelming interfaces during crisis interventions<|MERGE_RESOLUTION|>--- conflicted
+++ resolved
@@ -1,9 +1,6 @@
 ---
 applyTo: '**/*.tsx,**/*.jsx,**/*.astro,**/components/**/*,**/ui/**/*'
-<<<<<<< HEAD
-=======
 description: 'UI/UX design guidelines for Pixelated Empathy'
->>>>>>> 80367994
 ---
 
 # UI/UX Design Guidelines for Pixelated Empathy
