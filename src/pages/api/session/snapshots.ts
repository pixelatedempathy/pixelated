--- conflicted
+++ resolved
@@ -1,7 +1,6 @@
 import { Pool } from 'pg';
 import type { APIRoute } from 'astro';
 
-<<<<<<< HEAD
 // Database connection pool
 const { DATABASE_URL } = process.env
 if (!DATABASE_URL) throw new Error('DATABASE_URL is not set')
@@ -11,15 +10,11 @@
     connectionString: DATABASE_URL,
   })
 ;(globalThis as any).__pgPool = pool
-=======
-const pool = new Pool({ connectionString: process.env['DATABASE_URL'] });
->>>>>>> 3f45fb35
 
 export const POST: APIRoute = async ({ request }) => {
   try {
     const { sessionId, snapshots } = await request.json()
 
-<<<<<<< HEAD
     const isValidSnapshot = (s: any) =>
       (typeof s?.value === 'number') &&
       (typeof s?.timestamp === 'string' || typeof s?.timestamp === 'number' || s?.timestamp instanceof Date)
@@ -30,19 +25,10 @@
         JSON.stringify({ error: 'Invalid payload: require sessionId and snapshots[] of {timestamp,value:number}' }),
         { status: 400, headers: { 'Content-Type': 'application/json' } }
       );
-=======
-    if (!sessionId || !progressSnapshots) {
-      return new Response(JSON.stringify({ error: 'Missing required fields: sessionId, progressSnapshots' }), { status: 400, headers: { 'Content-Type': 'application/json' } });
-    }
-
-    if (!Array.isArray(progressSnapshots) || !progressSnapshots.every(isValidSnapshot)) {
-      return new Response(JSON.stringify({ error: 'Invalid progressSnapshots array' }), { status: 400, headers: { 'Content-Type': 'application/json' } });
->>>>>>> 3f45fb35
     }
 
     const client = await pool.connect();
     try {
-<<<<<<< HEAD
       // Update session with progress snapshots
       const query = `
         UPDATE sessions
@@ -106,31 +92,6 @@
         JSON.stringify({ success: true, sessionId }),
         { status: 200, headers: { 'Content-Type': 'application/json' } }
       );
-=======
-      await client.query('BEGIN');
-
-      const updateQuery = 'UPDATE sessions SET progress_snapshots = $1::jsonb, updated_at = NOW() WHERE id = $2 RETURNING id';
-      const updateRes = await client.query(updateQuery, [JSON.stringify(progressSnapshots), sessionId]);
-      if (updateRes.rowCount === 0) {
-        await client.query('ROLLBACK');
-        return new Response(JSON.stringify({ error: 'Session not found' }), { status: 404, headers: { 'Content-Type': 'application/json' } });
-      }
-
-      if (progressSnapshots.length > 0) {
-        const milestoneQuery = 'INSERT INTO session_milestones (session_id, milestone_name, milestone_value, achieved_at) VALUES ($1, $2, $3, $4)';
-        for (const snapshot of progressSnapshots) {
-          const milestoneName = (snapshot as any).milestoneName || (snapshot as any).name || (snapshot as any).label || `Progress_${(snapshot as any).value}`;
-          await client.query(milestoneQuery, [sessionId, milestoneName, (snapshot as any).value, (snapshot as any).timestamp]);
-        }
-      }
-
-      await client.query('COMMIT');
-      return new Response(JSON.stringify({ success: true, sessionId }), { status: 200, headers: { 'Content-Type': 'application/json' } });
-    } catch (err) {
-      try { await client.query('ROLLBACK'); } catch {}
-      console.error('DB error in POST /api/session/snapshots', err);
-      return new Response(JSON.stringify({ error: 'Database error' }), { status: 500, headers: { 'Content-Type': 'application/json' } });
->>>>>>> 3f45fb35
     } finally {
       client.release();
     }
@@ -159,7 +120,6 @@
       const milestoneQuery = 'SELECT milestone_name, milestone_value, achieved_at FROM session_milestones WHERE session_id = $1 ORDER BY achieved_at ASC';
       const milestoneResult = await client.query(milestoneQuery, [sessionId]);
 
-<<<<<<< HEAD
       return new Response(
         JSON.stringify({
           sessionId,
@@ -168,9 +128,6 @@
         }),
         { status: 200, headers: { 'Content-Type': 'application/json' } }
       );
-=======
-      return new Response(JSON.stringify({ sessionId, progressSnapshots: sessionResult.rows[0].progress_snapshots, milestones: milestoneResult.rows }), { status: 200, headers: { 'Content-Type': 'application/json' } });
->>>>>>> 3f45fb35
     } finally {
       client.release();
     }
@@ -178,35 +135,4 @@
     console.error('Error handling GET /api/session/snapshots', err);
     return new Response(JSON.stringify({ error: 'Internal server error' }), { status: 500, headers: { 'Content-Type': 'application/json' } });
   }
-<<<<<<< HEAD
-};
-=======
-};
-
-function isValidSnapshot(s: unknown): s is Snapshot {
-  if (typeof s !== 'object' || s === null) {
-    return false;
-  }
-  const obj = s as any;
-  if (!('value' in obj) || !('timestamp' in obj)) {
-    return false;
-  }
-  if (typeof obj.value !== 'number') {
-    return false;
-  }
-  const ts = obj.timestamp;
-  if (typeof ts === 'string') {
-    return !isNaN(Date.parse(ts));
-  }
-  if (typeof ts === 'number') {
-    return !isNaN(new Date(ts).getTime());
-  }
-  if (ts instanceof Date) {
-    return !isNaN(ts.getTime());
-  }
-  return false;
-}
-
-
-export interface Snapshot { value: number; timestamp: string | number | Date }
->>>>>>> 3f45fb35
+};