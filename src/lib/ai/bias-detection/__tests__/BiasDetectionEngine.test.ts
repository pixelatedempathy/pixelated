--- conflicted
+++ resolved
@@ -3627,12 +3627,8 @@
       hipaaCompliant: true,
       dataMaskingEnabled: true,
       auditLogging: true,
-<<<<<<< HEAD
-
-=======
     }
     }
->>>>>>> 84695d1f
 
     mockSessionData = {
       sessionId: 'test-session-001',
