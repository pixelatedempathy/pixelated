---
stages:
- validate
- build
- test
- deploy
qodana:
  stage: test
  image:
    name: jetbrains/qodana-js:2025.2
    entrypoint: [ "" ]
  variables:
    QODANA_TOKEN: $QODANA_TOKEN
    GIT_STRATEGY: fetch
    QODANA_OFFLINE_MODE: "true"
    QODANA_DISABLE_CLOUD: "true"
    JAVA_OPTS: "-Xmx4g -XX:+UseG1GC -XX:MaxGCPauseMillis=200"
  script:
  - qodana --save-report --results-dir=$CI_PROJECT_DIR/.qodana --cache-dir=/tmp/qodana-cache
  allow_failure: true
  timeout: 20m
  rules:
  - if: $CI_COMMIT_BRANCH == "master"
  - if: "$CI_MERGE_REQUEST_ID"
variables:
  DOCKER_DRIVER: overlay2
  DOCKER_TLS_CERTDIR: "/certs"
  BETTER_AUTH_SECRET: $BETTER_AUTH_SECRET
  CONTAINER_IMAGE: $CI_REGISTRY_IMAGE:$CI_COMMIT_SHA
  CONTAINER_IMAGE_LATEST: $CI_REGISTRY_IMAGE:latest
  CONTAINER_IMAGE_LATEST_PREV: $CI_REGISTRY_IMAGE:previous
  CI_REPOSITORY_URL: git@gitlab.com:pixeldeck/pixelated.git
  CI_REGISTRY: https://registry.gitlab.com/
  CI_REGISTRY_IMAGE: registry.gitlab.com/pixeldeck/pixelated
  GKE_CLUSTER_NAME: ${GKE_CLUSTER_NAME:-pixelcluster}
  GKE_ZONE: ${GKE_ZONE:-us-east1}
  GKE_ENVIRONMENT_URL: ${GKE_ENVIRONMENT_URL:-http://35.243.226.27}
  KUBERNETES_MEMORY_REQUEST: 2Gi
  KUBERNETES_MEMORY_LIMIT: 4Gi
validate-runner:
  stage: validate
  image: docker:27.3.1
  services:
  - name: docker:27.3.1-dind
    alias: docker
    command:
    - "--tls=false"
  variables:
    DOCKER_HOST: tcp://docker:2375
    DOCKER_DRIVER: overlay2
    DOCKER_TLS_CERTDIR: ''
  script:
  - set -e
  - echo "Validating GitLab runner capabilities..."
  - apk add --no-cache openssh-client git
  - |
    if ! command -v docker &> /dev/null; then
      echo "Docker not found or failed to install."
      exit 1
    fi
  - docker --version
  - docker info
  - echo "Docker is available and working"
  - echo "Runner:" $CI_RUNNER_DESCRIPTION
  - echo "Executor:" $CI_RUNNER_EXECUTOR
  rules:
  - if: $CI_COMMIT_BRANCH == "master"
  - if: $CI_COMMIT_BRANCH == "main"
  - if: "$CI_MERGE_REQUEST_ID"
build-frontend:
  stage: build
  image: docker:27.3.1
  services:
  - name: docker:27.3.1-dind
    alias: docker
    command:
    - "--tls=false"
    - "--experimental"
  variables:
    DOCKER_HOST: tcp://docker:2375
    DOCKER_BUILDKIT: 1
    DOCKER_TLS_CERTDIR: ''
    NODE_ENV: production
    CI: 'true'
  before_script:
  - echo $CI_REGISTRY_PASSWORD | docker login -u $CI_REGISTRY_USER --password-stdin $CI_REGISTRY
  script: |
    echo "🏗️ Building Pixelated Empathy frontend container..."
    ls -la
    test -f Dockerfile || (echo "❌ Dockerfile not found in repository root"; exit 1)
    docker buildx create --use --name multiarch-builder || docker buildx use multiarch-builder

    export BUILD_SENTRY_RELEASE="${CI_COMMIT_TAG:-$CI_COMMIT_SHORT_SHA}"
    docker buildx build \
      --load \
      --build-arg NODE_ENV=production \
      --build-arg CI=true \
      --build-arg SENTRY_DSN="$SENTRY_DSN" \
      --build-arg SENTRY_AUTH_TOKEN="$SENTRY_AUTH_TOKEN" \
      --build-arg SENTRY_RELEASE="$BUILD_SENTRY_RELEASE" \
      --build-arg PUBLIC_SENTRY_DSN="$PUBLIC_SENTRY_DSN" \
      --build-arg BETTER_AUTH_SECRET="$BETTER_AUTH_SECRET" \
      --cache-from type=registry,ref=$CI_REGISTRY_IMAGE:cache \
      --cache-to type=registry,ref=$CI_REGISTRY_IMAGE:cache,mode=max \
      -t $CONTAINER_IMAGE -t $CONTAINER_IMAGE_LATEST .

    echo "📤 Pushing container to GitLab Container Registry..."
    timeout 300 docker push $CONTAINER_IMAGE
    timeout 300 docker push $CONTAINER_IMAGE_LATEST
    echo "✅ Frontend container pushed to GitLab Container Registry"
    echo "📦 Image SHA: $CONTAINER_IMAGE"
    echo "🏷️ Latest: $CONTAINER_IMAGE_LATEST"
  rules:
  - if: $CI_COMMIT_BRANCH == "master"
  - if: $CI_COMMIT_BRANCH == "main"
  - if: "$CI_MERGE_REQUEST_ID"
test-container:
  stage: test
  image: docker:27.3.1
  services:
  - name: docker:27.3.1-dind
    alias: docker
    command:
    - "--tls=false"
  variables:
    DOCKER_HOST: tcp://docker:2375
    DOCKER_TLS_CERTDIR: ''
  before_script:
  - echo $CI_REGISTRY_PASSWORD | docker login -u $CI_REGISTRY_USER --password-stdin $CI_REGISTRY
  script:
  - echo "Testing container health..."
  - docker pull $CONTAINER_IMAGE
<<<<<<< HEAD
  - |
    docker run -d --name test-container \
      -e BETTER_AUTH_SECRET="$BETTER_AUTH_SECRET" \
      $CONTAINER_IMAGE
=======
  - docker run -d --name test-container \
  - BETTER_AUTH_SECRET="$BETTER_AUTH_SECRET" \
    $CONTAINER_IMAGE
>>>>>>> 561922ca
  - sleep 30
  - docker logs test-container
  - |
    if docker exec test-container curl -f http://localhost:4321 > /dev/null 2>&1; then
      echo "✅ Container health check passed"
    else
      echo "❌ Container health check failed"
      docker logs test-container
      exit 1
    fi
  - docker stop test-container
  - docker rm test-container
  dependencies:
  - build-frontend
  rules:
  - if: $CI_COMMIT_BRANCH == "master"
  - if: $CI_COMMIT_BRANCH == "main"

sentry-token-check:
  stage: test
  image: alpine:latest
  script:
  - |
    if [ -z "$SENTRY_AUTH_TOKEN" ]; then
      echo "⚠️  SENTRY_AUTH_TOKEN is not set. Source map upload will be skipped. This check is non-blocking.";
      exit 0;
    else
      echo "✅ SENTRY_AUTH_TOKEN is present.";
    fi
  allow_failure: true
  rules:
  - if: $CI_COMMIT_BRANCH == "master"
  - if: $CI_COMMIT_BRANCH == "main"

# Create Sentry release and upload source maps if token is present
sentry-release:
  stage: test
  image: node:24-bullseye
  before_script:
  - apt-get update && apt-get install -y curl git ca-certificates
  script:
  - |
    if [ -n "$SENTRY_AUTH_TOKEN" ]; then
      # Prefer Git tag for release name when available, else fall back to short SHA
      if [ -n "$CI_COMMIT_TAG" ]; then
        RELEASE="$CI_COMMIT_TAG"
      else
        RELEASE="$CI_COMMIT_SHORT_SHA"
      fi
      echo "Creating Sentry release: $RELEASE";
      curl -sL https://sentry.io/get-cli/ | bash;
      sentry-cli --version;
      sentry-cli releases new "$RELEASE" || true;
      sentry-cli releases files "$RELEASE" upload-sourcemaps ./dist --rewrite --strip-prefix ./ --strip-common-prefix || true;
      sentry-cli releases finalize "$RELEASE" || true;
    else
      echo "SENTRY_AUTH_TOKEN not set; skipping sentry-cli release/upload";
    fi
  dependencies:
  - build-frontend
  rules:
  # Run this job only when a Git tag is pushed (preferred release flow)
  - if: $CI_COMMIT_TAG
    when: on_success
  # Keep the job non-blocking for master branch (manual run if needed)
  - if: $CI_COMMIT_BRANCH == "master"
    when: manual
  allow_failure: true
deploy-vps:
  stage: deploy
  image: alpine:latest
  before_script:
  - apk add --no-cache openssh-client curl git
  - eval $(ssh-agent -s)
  - |
    if [ -z "$VPS_SSH_PRIVATE_KEY_B64" ]; then
      echo "❌ VPS_SSH_PRIVATE_KEY_B64 environment variable is not set"
      exit 1
    fi

    echo "🔑 Setting up SSH private key..."

    SSH_KEY_FILE=$(mktemp)
    trap "rm -f $SSH_KEY_FILE" EXIT

    printf '%s' "${VPS_SSH_PRIVATE_KEY_B64}" > "$SSH_KEY_FILE" || {
      echo "❌ Failed to write SSH key"
      exit 1
    }

    if ! head -n 1 "$SSH_KEY_FILE" | grep -q "-----BEGIN"; then
      echo "❌ Invalid SSH key format - missing BEGIN marker"
      echo "Key should start with: -----BEGIN RSA PRIVATE KEY----- or -----BEGIN OPENSSH PRIVATE KEY-----"
      exit 1
    fi

    chmod 600 "$SSH_KEY_FILE"
    if ! ssh-add "$SSH_KEY_FILE" 2>/dev/null; then
      echo "❌ Failed to add SSH key to agent"
      exit 1
    fi

    echo "✅ SSH key successfully added to agent"
  - mkdir -p ~/.ssh
  - chmod 700 ~/.ssh
  - ssh-keyscan -H $VPS_HOST >> ~/.ssh/known_hosts
  script:
  - echo "Deploying to VPS..."
  - |
    ssh $VPS_USER@$VPS_HOST << 'EOF'
      set -e

      # Colors for remote output
      RED='\033[0;31m'
      GREEN='\033[0;32m'
      YELLOW='\033[1;33m'
      BLUE='\033[0;34m'
      NC='\033[0m'

      print_status() { echo -e "${GREEN}[VPS]${NC} $1"; }
      print_error() { echo -e "${RED}[VPS ERROR]${NC} $1"; }

      print_status "Starting GitLab container deployment..."

      # Install Docker if not present
      if ! command -v docker &> /dev/null; then
          print_status "Installing Docker..."
          curl -fsSL https://get.docker.com | sh
          systemctl start docker
          systemctl enable docker
      fi

      # Install Caddy if not present and domain is configured
      if [ -n "$VPS_DOMAIN" ] && ! command -v caddy &> /dev/null; then
          print_status "Installing Caddy..."
          apt-get update
          apt-get install -y debian-keyring debian-archive-keyring apt-transport-https
          curl -1sLf 'https://dl.cloudsmith.io/public/caddy/stable/gpg.key' | gpg --dearmor -o /usr/share/keyrings/caddy-stable-archive-keyring.gpg
          curl -1sLf 'https://dl.cloudsmith.io/public/caddy/stable/debian.deb.txt' | tee /etc/apt/sources.list.d/caddy-stable.list
          apt-get update
          apt-get install -y caddy
          systemctl enable caddy
      fi

      # Login to GitLab Container Registry
      print_status "Logging into GitLab Container Registry..."
      echo $CI_REGISTRY_PASSWORD | docker login -u $CI_REGISTRY_USER --password-stdin $CI_REGISTRY

      # Pull latest image from GitLab
      print_status "Pulling latest image from GitLab Container Registry..."
      docker pull $CONTAINER_IMAGE_LATEST

      # Stop existing container
      print_status "Stopping existing container..."
      docker stop pixelated-app 2>/dev/null || true
      docker rm pixelated-app 2>/dev/null || true

      # Set up environment variables for container
      PUBLIC_URL="http://$VPS_HOST:4321"
      CORS_ORIGINS="http://$VPS_HOST:4321,https://$VPS_HOST:4321"

      if [ -n "$VPS_DOMAIN" ]; then
          PUBLIC_URL="https://$VPS_DOMAIN"
          CORS_ORIGINS="$CORS_ORIGINS,http://$VPS_DOMAIN,https://$VPS_DOMAIN"
      fi

      # Run new container
      print_status "Starting new container from GitLab image..."
      docker run -d \
        --name pixelated-app \
        --restart unless-stopped \
        -p 4321:4321 \
        -e NODE_ENV=production \
        -e PORT=4321 \
        -e WEB_PORT=4321 \
        -e LOG_LEVEL=info \
        -e ENABLE_RATE_LIMITING=true \
        -e RATE_LIMIT_WINDOW=60 \
        -e RATE_LIMIT_MAX_REQUESTS=100 \
        -e ENABLE_HIPAA_COMPLIANCE=true \
        -e ENABLE_AUDIT_LOGGING=true \
        -e ENABLE_DATA_MASKING=true \
        -e ASTRO_TELEMETRY_DISABLED=1 \
        -e PUBLIC_URL="$PUBLIC_URL" \
        -e CORS_ORIGINS="$CORS_ORIGINS" \
        -e BETTER_AUTH_SECRET="$BETTER_AUTH_SECRET"
        $CONTAINER_IMAGE_LATEST

      # Wait for container to start
      sleep 15

      # Check container status
      if docker ps | grep -q pixelated-app; then
          print_status "✅ Container is running"
          docker logs --tail 10 pixelated-app
      else
          print_error "❌ Container failed to start"
          docker logs pixelated-app
          exit 1
      fi

      # Configure Caddy if domain is set
      if [[ -n "$VPS_DOMAIN" ]]; then
          print_status "Configuring Caddy for domain: $VPS_DOMAIN"
          cat > /etc/caddy/Caddyfile << 'CADDY_EOF'
      $VPS_DOMAIN {
          reverse_proxy localhost:4321

          # Enable compression
          encode gzip

          # Security headers
          header {
              # Enable HSTS
              Strict-Transport-Security max-age=31536000;
              # Prevent MIME sniffing
              X-Content-Type-Options nosniff
              # Prevent clickjacking
              X-Frame-Options DENY
              # XSS protection
              X-XSS-Protection "1; mode=block"
              # Referrer policy
              Referrer-Policy strict-origin-when-cross-origin
          }

          # Health check endpoint
          handle /api/health* {
              reverse_proxy localhost:4321
          }

          # Static assets with long cache
          handle /assets/* {
              reverse_proxy localhost:4321
              header Cache-Control "public, max-age=31536000, immutable"
          }

          # All other requests
          handle {
              reverse_proxy localhost:4321
          }
      }
      CADDY_EOF

          # Test and reload Caddy
          print_status "Testing Caddy configuration..."
          caddy validate --config /etc/caddy/Caddyfile

          print_status "Starting Caddy..."
          systemctl restart caddy
      fi

      print_status "✅ VPS deployment completed!"

      # Show access URLs
      print_status "Application URLs:"
      print_status "  Direct: https://$VPS_HOST:4321"
      if [[ -n "$VPS_DOMAIN" ]]; then
          print_status "  Domain: https://$VPS_DOMAIN"
      fi
    EOF
  dependencies:
  - test-container
  rules:
  - if: $CI_COMMIT_BRANCH == "master"
    when: manual
  - if: $CI_COMMIT_BRANCH == "main"
    when: manual
  environment:
    name: production
build-ai-backend:
  stage: build
  image: docker:27.3.1
  services:
  - name: docker:27.3.1-dind
    alias: docker
    command:
    - "--tls=false"
  variables:
    DOCKER_HOST: tcp://docker:2375
    DOCKER_TLS_CERTDIR: ''
  before_script:
  - echo $CI_REGISTRY_PASSWORD | docker login -u $CI_REGISTRY_USER --password-stdin $CI_REGISTRY
  script: |
    echo "Building AI backend components..."
    cd ai
    docker buildx create --use --name ai-builder || docker buildx use ai-builder

    docker buildx build \
      --load \
      --build-arg BETTER_AUTH_SECRET="$BETTER_AUTH_SECRET" \
      -t $CI_REGISTRY_IMAGE/ai:$CI_COMMIT_SHA -t $CI_REGISTRY_IMAGE/ai:latest .

    docker push $CI_REGISTRY_IMAGE/ai:$CI_COMMIT_SHA
    docker push $CI_REGISTRY_IMAGE/ai:latest
    echo "✅ AI backend container pushed to GitLab Container Registry"
  rules:
  - if: $CI_COMMIT_BRANCH == "master"
    changes:
    - ai/**/*
  - if: $CI_COMMIT_BRANCH == "main"
    changes:
    - ai/**/*
  allow_failure: true
security-scan:
  stage: test
  image: docker:27.3.1
  services:
  - name: docker:27.3.1-dind
    alias: docker
    command:
    - "--tls=false"
  variables:
    DOCKER_HOST: tcp://docker:2375
    DOCKER_TLS_CERTDIR: ''
  before_script:
  - echo $CI_REGISTRY_PASSWORD | docker login -u $CI_REGISTRY_USER --password-stdin $CI_REGISTRY
  script:
  - echo "Running security scan on container..."
  - docker pull $CONTAINER_IMAGE
  - |
    # Basic security checks
    echo "Checking for non-root user..."
    if docker run --rm $CONTAINER_IMAGE whoami | grep -v root; then
      echo "✅ Container runs as non-root user"
    else
      echo "⚠️  Container may be running as root"
    fi

    echo "Checking exposed ports..."
    docker run --rm $CONTAINER_IMAGE netstat -tlnp 2>/dev/null || echo "netstat not available"

    echo "✅ Security scan completed"
  dependencies:
  - build-frontend
  rules:
  - if: $CI_COMMIT_BRANCH == "master"
  - if: $CI_COMMIT_BRANCH == "main"
  allow_failure: true
rollback:
  stage: deploy
  image: alpine:latest
  before_script:
  - apk add --no-cache openssh-client
  - eval $(ssh-agent -s)
  - |
    # Validate SSH private key
    if [ -z "$VPS_SSH_PRIVATE_KEY_B64" ]; then
      echo "❌ VPS_SSH_PRIVATE_KEY_B64 environment variable is not set"
      exit 1
    fi

    echo "🔑 Setting up SSH private key..."

    # Create temporary file for the key
    SSH_KEY_FILE=$(mktemp)
    trap "rm -f $SSH_KEY_FILE" EXIT

    # Write the key to temp file
    printf '%s' "${VPS_SSH_PRIVATE_KEY_B64}" > "$SSH_KEY_FILE" || {
      echo "❌ Failed to write SSH key"
      exit 1
    }

    # Validate the key format
    if ! head -n 1 "$SSH_KEY_FILE" | grep -q "-----BEGIN"; then
      echo "❌ Invalid SSH key format - missing BEGIN marker"
      echo "Key should start with: -----BEGIN RSA PRIVATE KEY----- or -----BEGIN OPENSSH PRIVATE KEY-----"
      exit 1
    fi

    # Set correct permissions and add to ssh-agent
    chmod 600 "$SSH_KEY_FILE"
    if ! ssh-add "$SSH_KEY_FILE" 2>/dev/null; then
      echo "❌ Failed to add SSH key to agent"
      exit 1
    fi

    echo "✅ SSH key successfully added to agent"
  - mkdir -p ~/.ssh
  - chmod 700 ~/.ssh
  - ssh-keyscan -H $VPS_HOST >> ~/.ssh/known_hosts
  script:
  - echo "Rolling back to previous container version..."
  - |
    ssh $VPS_USER@$VPS_HOST << 'EOF'
      echo "Performing rollback on VPS..."
      docker pull $CONTAINER_IMAGE_LATEST_PREV || echo "No previous image found"
      docker stop pixelated-app || true
      docker rm pixelated-app || true
      docker run -d --name pixelated-app --restart unless-stopped -p 4321:4321 $CONTAINER_IMAGE_LATEST_PREV
      echo "✅ Rollback complete"
    EOF
  rules:
  - when: manual
  allow_failure: true
health-check:
  stage: deploy
  image: alpine:latest
  script:
  - apk add --no-cache curl
  - echo "Running post-deploy health check..."
  - |
    # If neither VPS_DOMAIN nor VPS_HOST is set, skip the health check to avoid DNS failures
    if [ -z "$VPS_DOMAIN" ] && [ -z "$VPS_HOST" ]; then
      echo "No VPS_DOMAIN or VPS_HOST configured - skipping health check"
      exit 0
    fi

    # Prefer VPS_DOMAIN, fall back to VPS_HOST
    TARGET=""
    if [ -n "$VPS_DOMAIN" ]; then
      TARGET="$VPS_DOMAIN"
    else
      TARGET="$VPS_HOST"
    fi

    # Try HTTPS first, then HTTP. Retry a few times to allow service to come up.
    MAX_RETRIES=6
    SLEEP_SECONDS=10
    PASSED=0

    for i in $(seq 1 $MAX_RETRIES); do
      echo "Health check attempt $i/$MAX_RETRIES..."
      if curl -fsS --connect-timeout 5 https://$TARGET/api/health >/dev/null 2>&1; then
        echo "Health check passed (HTTPS)";
        PASSED=1; break
      fi
      if curl -fsS --connect-timeout 5 http://$TARGET/api/health >/dev/null 2>&1; then
        echo "Health check passed (HTTP)";
        PASSED=1; break
      fi
      echo "Attempt $i failed, sleeping $SLEEP_SECONDS seconds before retry..."
      sleep $SLEEP_SECONDS
    done

    if [ "$PASSED" -eq 1 ]; then
      echo "Health check succeeded"
      exit 0
    else
      echo "Health check failed after $MAX_RETRIES attempts"
      # Non-blocking in CI: fail job but allow pipeline to continue
      exit 1
    fi
  dependencies:
  - deploy-vps
  rules:
  - if: $CI_COMMIT_BRANCH == "master"
  - if: $CI_COMMIT_BRANCH == "main"
  allow_failure: true
retain-logs:
  stage: test
  image: alpine:latest
  script:
  - mkdir -p artifacts
  - cp /var/log/* artifacts/ || true
  - echo "Logs retained for debugging"
  artifacts:
    paths:
    - artifacts/
    expire_in: 7 days
  rules:
  - if: $CI_COMMIT_BRANCH == "master"
  - if: $CI_COMMIT_BRANCH == "main"
deploy-staging:
  stage: deploy
  image: alpine:latest
  before_script:
  - apk add --no-cache openssh-client curl git
  - eval $(ssh-agent -s)
  - |
    # Decode and validate SSH private key
    if [ -z "$VPS_SSH_PRIVATE_KEY_B64" ]; then
      echo "❌ VPS_SSH_PRIVATE_KEY_B64 environment variable is not set"
      exit 1
    fi

    echo "🔑 Setting up SSH private key..."

    # Create temporary file for the key
    SSH_KEY_FILE=$(mktemp)
    trap "rm -f $SSH_KEY_FILE" EXIT

    # Write the key to temp file
    printf '%s' "${VPS_SSH_PRIVATE_KEY_B64}" > "$SSH_KEY_FILE" || {
      echo "❌ Failed to write SSH key"
      exit 1
    }

    # Validate the key format
    if ! head -n 1 "$SSH_KEY_FILE" | grep -q "-----BEGIN"; then
      echo "❌ Invalid SSH key format - missing BEGIN marker"
      echo "Key should start with: -----BEGIN RSA PRIVATE KEY----- or -----BEGIN OPENSSH PRIVATE KEY-----"
      exit 1
    fi

    # Set correct permissions and add to ssh-agent
    chmod 600 "$SSH_KEY_FILE"
    if ! ssh-add "$SSH_KEY_FILE" 2>/dev/null; then
      echo "❌ Failed to add SSH key to agent"
      exit 1
    fi

    echo "✅ SSH key successfully added to agent"
  - mkdir -p ~/.ssh
  - chmod 700 ~/.ssh
  - ssh-keyscan -H $VPS_HOST >> ~/.ssh/known_hosts
  script:
  - echo "Deploying to staging VPS..."
  environment:
    name: staging
  rules:
  - if: $CI_COMMIT_BRANCH == "staging"
    when: manual
tag-image:
  stage: test
  image: docker:27.3.1
  services:
  - name: docker:27.3.1-dind
    alias: docker
    command:
    - "--tls=false"
    - "--experimental"
  variables:
    DOCKER_HOST: tcp://docker:2375
    DOCKER_BUILDKIT: 1
    DOCKER_TLS_CERTDIR: ''
  before_script:
  - echo $CI_REGISTRY_PASSWORD | docker login -u $CI_REGISTRY_USER --password-stdin $CI_REGISTRY
  script: |
    echo "Tagging image with branch and build number..."
    if docker pull $CONTAINER_IMAGE; then
      docker tag $CONTAINER_IMAGE $CI_REGISTRY_IMAGE:$CI_COMMIT_REF_NAME-$CI_PIPELINE_ID
      docker push $CI_REGISTRY_IMAGE:$CI_COMMIT_REF_NAME-$CI_PIPELINE_ID
      echo "✅ Image tagged and pushed: $CI_REGISTRY_IMAGE:$CI_COMMIT_REF_NAME-$CI_PIPELINE_ID"
    else
      echo "❌ Failed to pull image $CONTAINER_IMAGE"
      exit 1
    fi
  dependencies:
  - build-frontend
  rules:
  - if: $CI_COMMIT_BRANCH == "master"
  - if: $CI_COMMIT_BRANCH == "main"
trivy-scan:
  stage: test
  image:
    name: aquasec/trivy:latest
    entrypoint: [ "" ]
  script:
  - echo "Scanning container image for vulnerabilities..."
  - trivy image $CONTAINER_IMAGE
  dependencies:
  - build-frontend
  rules:
  - if: $CI_COMMIT_BRANCH == "master"
  - if: $CI_COMMIT_BRANCH == "main"
  allow_failure: true

cleanup:
  stage: deploy
  image: docker:27.3.1
  services:
  - name: docker:27.3.1-dind
    alias: docker
    command:
    - "--tls=false"
  variables:
    DOCKER_HOST: tcp://docker:2375
    DOCKER_TLS_CERTDIR: ''
  before_script:
  - echo $CI_REGISTRY_PASSWORD | docker login -u $CI_REGISTRY_USER --password-stdin $CI_REGISTRY
  script:
  - echo "Cleaning up old container images..."
  - docker image prune -af --filter "until=24h"
  - docker system prune -f --filter "until=24h"
  - echo "✅ Old images and containers removed"
  rules:
  - if: $CI_COMMIT_BRANCH == "master"
    when: manual
  allow_failure: true
deploy-gke:
  stage: deploy
  image: google/cloud-sdk:alpine
  before_script:
  - apk add --no-cache kubectl curl jq
  - |
    echo "Preparing GCP service account key for gcloud authentication..."

    # Prefer a JSON key provided directly or base64-encoded in CI variables.
    # CI should provide one of: GCP_SERVICE_ACCOUNT_KEY (raw JSON) or GCP_SERVICE_ACCOUNT_KEY_B64 (base64 encoded)
    if [ -n "$GCP_SERVICE_ACCOUNT_KEY" ]; then
      echo "$GCP_SERVICE_ACCOUNT_KEY" > /tmp/gcp-key.json
    elif [ -n "$GCP_SERVICE_ACCOUNT_KEY_B64" ]; then
      echo "$GCP_SERVICE_ACCOUNT_KEY_B64" | base64 -d > /tmp/gcp-key.json || {
        echo "❌ Failed to decode GCP_SERVICE_ACCOUNT_KEY_B64"; exit 1;
      }
    else
      echo "❌ Neither GCP_SERVICE_ACCOUNT_KEY nor GCP_SERVICE_ACCOUNT_KEY_B64 is set. Please configure one in CI variables.";
      exit 1;
    fi

    # Basic validation of the written key file
    if ! jq -e . /tmp/gcp-key.json >/dev/null 2>&1; then
      echo "❌ /tmp/gcp-key.json does not contain valid JSON. Aborting.";
      cat /tmp/gcp-key.json || true
      exit 1;
    fi

    chmod 600 /tmp/gcp-key.json
    gcloud auth activate-service-account --key-file=/tmp/gcp-key.json || {
      echo "❌ Failed to authenticate with gcloud using /tmp/gcp-key.json";
      gcloud --version || true
      ls -l /tmp/gcp-key.json || true
      exit 1;
    }
    gcloud config set project $GCP_PROJECT_ID
  - gcloud config set project $GCP_PROJECT_ID
  - gcloud container clusters get-credentials $GKE_CLUSTER_NAME --zone $GKE_ZONE
  script:
  - echo "Deploying to GKE cluster..."
  - |
    # Update deployment with new image
    kubectl patch deployment pixelated -p '{"spec":{"template":{"spec":{"containers":[{"name":"pixelated","image":"'$CONTAINER_IMAGE'"}]}}}}'

    # Wait for rollout
    kubectl rollout status deployment/pixelated --timeout=600s

    # Verify deployment
    kubectl get pods -l app=pixelated
    kubectl get services pixelated-service

    # Health check with retry
    echo "Running health check..."
    for i in {1..15}; do
      EXTERNAL_IP=$(kubectl get service pixelated-service -o jsonpath='{.status.loadBalancer.ingress[0].ip}' 2>/dev/null || echo "")
      if [ -n "$EXTERNAL_IP" ] && [ "$EXTERNAL_IP" != "<pending>" ]; then
        if curl -f http://$EXTERNAL_IP/ --connect-timeout 10 --max-time 30; then
          echo "✅ Health check passed - Service available at http://$EXTERNAL_IP"
          break
        fi
      fi
      echo "Attempt $i failed, retrying in 20s..."
      sleep 20
    done
  - echo "✅ Deployed to GKE successfully"
  environment:
    name: production-gke
    url: $GKE_ENVIRONMENT_URL
  rules:
  - if: $CI_COMMIT_BRANCH == "master"
  - if: $CI_COMMIT_BRANCH == "main"
  dependencies:
  - build-frontend
include:
- remote: https://gitlab.com/gitlab-org/incubation-engineering/five-minute-production/library/-/raw/main/gcp/cloud-run.gitlab-ci.yml<|MERGE_RESOLUTION|>--- conflicted
+++ resolved
@@ -130,16 +130,9 @@
   script:
   - echo "Testing container health..."
   - docker pull $CONTAINER_IMAGE
-<<<<<<< HEAD
-  - |
-    docker run -d --name test-container \
-      -e BETTER_AUTH_SECRET="$BETTER_AUTH_SECRET" \
-      $CONTAINER_IMAGE
-=======
   - docker run -d --name test-container \
   - BETTER_AUTH_SECRET="$BETTER_AUTH_SECRET" \
     $CONTAINER_IMAGE
->>>>>>> 561922ca
   - sleep 30
   - docker logs test-container
   - |
