/**
 * OpenTelemetry Tracing Middleware for Astro
 *
 * Adds distributed tracing to HTTP requests handled by Astro.
 * This middleware should be used with Astro's middleware system.
 */

import { trace, context as otelContext, SpanStatusCode, SpanKind } from '@opentelemetry/api'
import { SemanticAttributes } from '@opentelemetry/semantic-conventions'
import { createBuildSafeLogger } from '../logging/build-safe-logger'
import type { MiddlewareHandler } from 'astro'

const logger = createBuildSafeLogger('tracing-middleware')
const tracer = trace.getTracer('pixelated-empathy-http')

/**
 * Tracing middleware for Astro requests
 *
 * Creates a span for each HTTP request and automatically tracks
 * request/response attributes and errors.
 *
 * This middleware integrates with Astro's middleware system and should
 * be added early in the middleware chain to capture all requests.
 */
export const tracingMiddleware: MiddlewareHandler = async (context, next) => {
<<<<<<< HEAD
  const { url, request } = context
  const {method} = request
=======
  console.error(`[Tracing] Middleware start: ${context.request.url} COMMAND=${import.meta.env.COMMAND}`);
>>>>>>> f89d73da
  const startTime = Date.now()

  // Handle static prerendering scenarios where request or headers might not be available
  if (!context?.request) {
    logger.debug('Skipping tracing for static prerendering - no request object available')
    return next()
  }

  // Resolve a robust URL object; some runtimes may not provide `context.url` as a URL
  const req = context.request
  const url = (() => {
    try {
      const ctxUrl = (context as any).url
      if (ctxUrl && ctxUrl instanceof URL) return ctxUrl as URL
      // Fallback to constructing from request.url when available
      if (typeof req?.url === 'string') return new URL(req.url)
    } catch {
      // ignore and use final fallback below
    }
    // Final safe fallback to avoid crashing spans; minimal default
    return new URL('http://localhost/')
  })()

  const method = req?.method ?? 'GET'

  // Determine if it's safe to access request headers
  // In Astro, accessing headers on a prerendered page during build triggers a warning
  const isBuild = import.meta.env.COMMAND === 'build'

  if (req?.url?.includes('/blog/tags/')) {
    console.log(`[Tracing] Request: ${req.url}, COMMAND=${import.meta.env.COMMAND}, isBuild=${isBuild}`);
  }

  const canAccessHeaders = !!req && 'headers' in req && typeof req.headers?.get === 'function' && !isBuild

  // Extract trace context from headers only if safe
  const traceParent = canAccessHeaders ? req.headers.get('traceparent') : null
  const traceState = canAccessHeaders ? req.headers.get('tracestate') : null

  // Create span for this request
  const span = tracer.startSpan(`${method} ${url.pathname}`, {
    kind: SpanKind.SERVER,
    attributes: {
      [SemanticAttributes.HTTP_METHOD]: method,
      [SemanticAttributes.HTTP_URL]: url.toString(),
      [SemanticAttributes.HTTP_SCHEME]: url.protocol.replace(':', ''),
      [SemanticAttributes.HTTP_TARGET]: url.pathname + url.search,
      [SemanticAttributes.HTTP_ROUTE]: url.pathname,
      'http.user_agent': canAccessHeaders ? (req.headers.get('user-agent') || '') : '',
      'http.request_id': canAccessHeaders ? (req.headers.get('x-request-id') || '') : '',
    },
  })

  // Set trace context if provided
  if (traceParent || traceState) {
    // Note: In a real implementation, you'd parse and set the trace context
    // For now, we'll just record it as an attribute
    if (traceParent) {
      span.setAttribute('http.traceparent', traceParent)
    }
    if (traceState) {
      span.setAttribute('http.tracestate', traceState)
    }
  }

  try {
    // Execute the request within the span context
    const activeContext = trace.setSpan(otelContext.active(), span)
    const response = await otelContext.with(activeContext, async () => {
      return next()
    })

    // Calculate duration
    const duration = Date.now() - startTime

    // Update span with response information
    span.setAttributes({
      [SemanticAttributes.HTTP_STATUS_CODE]: response.status,
      [SemanticAttributes.HTTP_RESPONSE_SIZE]: Number(
        response.headers.get('content-length') || 0,
      ),
      'http.response.duration_ms': duration,
    })

    // Set span status based on HTTP status code
    if (response.status >= 500) {
      span.setStatus({
        code: SpanStatusCode.ERROR,
        message: `HTTP ${response.status}`,
      })
    } else if (response.status >= 400) {
      span.setStatus({
        code: SpanStatusCode.ERROR,
        message: `HTTP ${response.status}`,
      })
    } else {
      span.setStatus({ code: SpanStatusCode.OK })
    }

    // Add trace ID to response headers for client correlation
    const spanContext = span.spanContext()
    const responseHeaders = new Headers(response.headers)
    responseHeaders.set('x-trace-id', spanContext.traceId)
    responseHeaders.set('x-span-id', spanContext.spanId)

    return new Response(response.body, {
      status: response.status,
      statusText: response.statusText,
      headers: responseHeaders,
    })
  } catch (error) {
    // Calculate duration
    const duration = Date.now() - startTime

    // Mark span as error
    span.setStatus({
      code: SpanStatusCode.ERROR,
      message: error instanceof Error ? error.message : String(error),
    })
    span.recordException(error instanceof Error ? error : new Error(String(error)))
    span.setAttribute('http.response.duration_ms', duration)

    logger.error('Request failed in tracing middleware', {
      error: error instanceof Error ? error.message : String(error),
      method,
      pathname: url.pathname,
      duration,
    })

    throw error
  } finally {
    span.end()
  }
}<|MERGE_RESOLUTION|>--- conflicted
+++ resolved
@@ -23,12 +23,7 @@
  * be added early in the middleware chain to capture all requests.
  */
 export const tracingMiddleware: MiddlewareHandler = async (context, next) => {
-<<<<<<< HEAD
-  const { url, request } = context
-  const {method} = request
-=======
   console.error(`[Tracing] Middleware start: ${context.request.url} COMMAND=${import.meta.env.COMMAND}`);
->>>>>>> f89d73da
   const startTime = Date.now()
 
   // Handle static prerendering scenarios where request or headers might not be available
