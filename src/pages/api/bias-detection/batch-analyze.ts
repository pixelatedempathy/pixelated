import { BiasDetectionEngine } from '../../../lib/ai/bias-detection/BiasDetectionEngine'
import type { TherapeuticSession as SessionData } from '../../../lib/ai/bias-detection/types'

type BatchBody = { sessions?: SessionData[]; options?: Record<string, unknown> }

// Type guard for BatchBody shape, extra protection for null/array
const isBatchBody = (val: unknown): val is BatchBody => {
  return (
    typeof val === 'object' &&
    val !== null &&
    !Array.isArray(val) &&
    (
      !('sessions' in val) ||
      (Array.isArray((val as BatchBody).sessions))
    )
  )
}

export const runtime = 'nodejs'

export default async function handler(req: Request): Promise<Response> {
  if (req.method !== 'POST') {
    return new Response('Method Not Allowed', { status: 405 })
  }

<<<<<<< HEAD
 let body: unknown
 try {
   body = await req.json()
 } catch {
   return new Response('Invalid JSON', { status: 400 })
 }

 if (!isBatchBody(body)) {
   return new Response('Request body does not match BatchBody shape', { status: 400 })
 }

 const { sessions, options } = body

=======
  let body: unknown
  try {
    body = await req.json()
  } catch {
    return new Response('Invalid JSON', { status: 400 })
  }

  if (!body || typeof body !== 'object') {
    return new Response('Invalid request body', { status: 400 })
  }

 const { sessions, options } = body as { 
    sessions?: unknown[]; 
    options?: {
      concurrency?: number;
      batchSize?: number;
      onProgress?: (progress: { completed: number; total: number }) => void;
      onError?: (error: Error, session: any) => void;
      retries?: number;
      timeoutMs?: number;
      logProgress?: boolean;
      logErrors?: boolean;
      priority?: 'low' | 'medium' | 'high';
    }
  }
>>>>>>> 650cd311
  if (!Array.isArray(sessions) || sessions.length === 0) {
    return new Response('Missing or invalid sessions array', { status: 400 })
  }

  // Prefer forNext utility if available, otherwise use for-of loop
  // forNext(sessions, (session) => { ... })
  for (const session of sessions) {
<<<<<<< HEAD
    if (!session || typeof session !== 'object' || !('sessionId' in session)) {
=======
    if (!session || typeof session !== 'object' || !(session as { sessionId?: unknown }).sessionId) {
>>>>>>> 650cd311
      return new Response('Invalid session object in array', { status: 400 })
    }
  }

  // Instantiate engine (could be singleton in real app)
  const engine = new BiasDetectionEngine()

  try {
    const { results, errors } = await engine.batchAnalyzeSessions(
      sessions as SessionData[],
      options
    )
    return new Response(
      JSON.stringify({ results, errors }),
      { status: 200, headers: { 'Content-Type': 'application/json' } }
    )
  } catch (error) {
    return new Response(
      JSON.stringify({ error: (error as Error).message }),
      { status: 500, headers: { 'Content-Type': 'application/json' } }
    )
  }
}<|MERGE_RESOLUTION|>--- conflicted
+++ resolved
@@ -23,27 +23,12 @@
     return new Response('Method Not Allowed', { status: 405 })
   }
 
-<<<<<<< HEAD
  let body: unknown
  try {
    body = await req.json()
  } catch {
    return new Response('Invalid JSON', { status: 400 })
  }
-
- if (!isBatchBody(body)) {
-   return new Response('Request body does not match BatchBody shape', { status: 400 })
- }
-
- const { sessions, options } = body
-
-=======
-  let body: unknown
-  try {
-    body = await req.json()
-  } catch {
-    return new Response('Invalid JSON', { status: 400 })
-  }
 
   if (!body || typeof body !== 'object') {
     return new Response('Invalid request body', { status: 400 })
@@ -63,7 +48,6 @@
       priority?: 'low' | 'medium' | 'high';
     }
   }
->>>>>>> 650cd311
   if (!Array.isArray(sessions) || sessions.length === 0) {
     return new Response('Missing or invalid sessions array', { status: 400 })
   }
@@ -71,11 +55,7 @@
   // Prefer forNext utility if available, otherwise use for-of loop
   // forNext(sessions, (session) => { ... })
   for (const session of sessions) {
-<<<<<<< HEAD
     if (!session || typeof session !== 'object' || !('sessionId' in session)) {
-=======
-    if (!session || typeof session !== 'object' || !(session as { sessionId?: unknown }).sessionId) {
->>>>>>> 650cd311
       return new Response('Invalid session object in array', { status: 400 })
     }
   }
