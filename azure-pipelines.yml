--- conflicted
+++ resolved
@@ -103,11 +103,7 @@
   - job: BuildApplication
     displayName: 'Build and Push Docker Image'
     pool:
-<<<<<<< HEAD
-      vmImage: 'ubuntu-latest'
-=======
-      name: Default
->>>>>>> e7b26d59
+      name: Default
     timeoutInMinutes: '30'
     steps:
     - task: NodeTool@0
@@ -116,20 +112,6 @@
       displayName: 'Install Node.js'
 
     - task: Bash@3
-<<<<<<< HEAD
-      displayName: 'Check Docker Access'
-      inputs:
-        targetType: 'inline'
-        script: |
-          # Check if Docker is accessible (non-blocking)
-          if docker info > /dev/null 2>&1; then
-            echo "✅ Docker is accessible"
-          else
-            echo "⚠️ Docker daemon not accessible, but continuing..."
-            echo "The Docker@2 task should handle Docker operations automatically."
-          fi
-      continueOnError: true
-=======
       displayName: 'Ensure Docker Access'
       inputs:
         targetType: 'inline'
@@ -190,7 +172,6 @@
           
           # Display Docker info
           docker info | head -n 5
->>>>>>> e7b26d59
 
     - task: Docker@2
       displayName: 'Build and Push Docker Image'
@@ -209,27 +190,6 @@
       name: dockerBuild
 
     - script: |
-<<<<<<< HEAD
-        # Create build metadata file
-        mkdir -p $(Build.ArtifactStagingDirectory)
-        
-        # Try to get image digest from Docker@2 task output, fallback to manual inspection
-        IMAGE_DIGEST=""
-        IMAGE_TAG="$(DOCKER_REGISTRY)/$(IMAGE_REPOSITORY):$(Build.BuildNumber)"
-        
-        # Check if Docker CLI is available for manual inspection
-        if command -v docker > /dev/null 2>&1 && docker info > /dev/null 2>&1; then
-          # Try to get digest from docker inspect
-          IMAGE_DIGEST=$(docker inspect "$IMAGE_TAG" --format='{{.Id}}' 2>/dev/null || echo "")
-        fi
-        
-        # If digest is still empty, try to get it from the image manifest
-        if [ -z "$IMAGE_DIGEST" ] && command -v docker > /dev/null 2>&1; then
-          IMAGE_DIGEST=$(docker manifest inspect "$IMAGE_TAG" 2>/dev/null | grep -oP '"digest":\s*"\K[^"]+' | head -1 || echo "")
-        fi
-        
-        # Write metadata (digest may be empty if Docker CLI is not available)
-=======
         set -euo pipefail
         IMAGE_TAG="$(DOCKER_REGISTRY)/$(IMAGE_REPOSITORY):$(Build.BuildNumber)"
         mkdir -p $(Build.ArtifactStagingDirectory)
@@ -243,7 +203,6 @@
           IMAGE_DIGEST="${IMAGE_TAG}"
         fi
         
->>>>>>> e7b26d59
         echo "IMAGE_DIGEST=${IMAGE_DIGEST}" >> $(Build.ArtifactStagingDirectory)/build.env
         echo "IMAGE_TAG=${IMAGE_TAG}" >> $(Build.ArtifactStagingDirectory)/build.env
         echo "BUILD_NUMBER=$(Build.BuildNumber)" >> $(Build.ArtifactStagingDirectory)/build.env
@@ -395,26 +354,6 @@
               inlineScript: |
                 az aks get-credentials --resource-group $(AZURE_RESOURCE_GROUP) --name $(AKS_CLUSTER_NAME)
 
-<<<<<<< HEAD
-          - task: Bash@3
-            displayName: 'Deploy to Kubernetes'
-            inputs:
-              targetType: 'inline'
-              script: |
-                echo "📋 Applying Kubernetes manifests..."
-                kubectl apply -f k8s/azure/ -n "$KUBE_NAMESPACE" || true
-                
-                echo "🔄 Updating deployment image to $IMAGE_NAME:$(Build.BuildNumber)..."
-                kubectl set image deployment/pixelated pixelated="$IMAGE_NAME:$(Build.BuildNumber)" -n "$KUBE_NAMESPACE"
-                
-                echo "⏳ Waiting for rollout to complete..."
-                kubectl rollout status deployment/pixelated -n "$KUBE_NAMESPACE" --timeout=300s
-                
-                echo "✅ Deployment completed successfully"
-            env:
-              IMAGE_NAME: $(IMAGE_NAME)
-              KUBE_NAMESPACE: $(KUBE_NAMESPACE)
-=======
           # Use Kubernetes@1 (kubectl under the hood) instead of deprecated KubernetesManifest
           - task: Kubernetes@1
             displayName: 'Deploy to Kubernetes'
@@ -433,7 +372,6 @@
               namespace: '$(KUBE_NAMESPACE)'
               command: 'rollout'
               arguments: 'status deployment/pixelated --timeout=300s'
->>>>>>> e7b26d59
 
 - stage: DeployProduction
   displayName: 'Deploy to Production (AKS)'
@@ -460,26 +398,6 @@
               inlineScript: |
                 az aks get-credentials --resource-group $(AZURE_RESOURCE_GROUP) --name $(AKS_CLUSTER_NAME)
 
-<<<<<<< HEAD
-          - task: Bash@3
-            displayName: 'Deploy to Production (Blue-Green)'
-            inputs:
-              targetType: 'inline'
-              script: |
-                echo "📋 Applying Kubernetes manifests..."
-                kubectl apply -f k8s/azure/ -n "$KUBE_NAMESPACE_PROD" || true
-                
-                echo "🔄 Updating deployment image to $IMAGE_NAME:$(Build.BuildNumber)..."
-                kubectl set image deployment/pixelated pixelated="$IMAGE_NAME:$(Build.BuildNumber)" -n "$KUBE_NAMESPACE_PROD"
-                
-                echo "⏳ Waiting for blue-green rollout to complete..."
-                kubectl rollout status deployment/pixelated -n "$KUBE_NAMESPACE_PROD" --timeout=600s
-                
-                echo "✅ Production deployment completed successfully"
-            env:
-              IMAGE_NAME: $(IMAGE_NAME)
-              KUBE_NAMESPACE_PROD: $(KUBE_NAMESPACE_PROD)
-=======
           - task: Kubernetes@1
             displayName: 'Deploy to Production'
             inputs:
@@ -488,7 +406,6 @@
               command: 'apply'
               useConfigurationFile: true
               configuration: 'k8s/azure/'
->>>>>>> e7b26d59
 
 - stage: HealthCheck
   displayName: 'Health Check'
