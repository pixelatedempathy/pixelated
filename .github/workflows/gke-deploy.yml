--- conflicted
+++ resolved
@@ -869,15 +869,11 @@
           fi
 
       - name: Authenticate to Google Cloud
-<<<<<<< HEAD
         env:
           HAS_GCP_WORKLOAD_IDENTITY_PROVIDER: ${{ secrets.GCP_WORKLOAD_IDENTITY_PROVIDER }}
           HAS_GCP_SERVICE_ACCOUNT_EMAIL: ${{ secrets.GCP_SERVICE_ACCOUNT_EMAIL }}
         if: ${{ env.HAS_GCP_WORKLOAD_IDENTITY_PROVIDER != '' && env.HAS_GCP_SERVICE_ACCOUNT_EMAIL != '' }}
         uses: google-github-actions/auth@v2
-=======
-        uses: google-github-actions/auth@v3
->>>>>>> 36ef672d
         with:
           workload_identity_provider: ${{ secrets.GCP_WORKLOAD_IDENTITY_PROVIDER }}
           service_account: ${{ secrets.GCP_SERVICE_ACCOUNT_EMAIL }}
