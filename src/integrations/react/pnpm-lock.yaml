--- conflicted
+++ resolved
@@ -10,11 +10,7 @@
     dependencies:
       '@vitejs/plugin-react':
         specifier: ^5.0.1
-<<<<<<< HEAD
-        version: 5.0.1(vite@5.4.20(@types/node@24.7.1))
-=======
         version: 5.0.1(vite@5.4.21(@types/node@24.7.1))
->>>>>>> cb8b3547
       ultrahtml:
         specifier: ^1.3.0
         version: 1.6.0
@@ -27,11 +23,7 @@
         version: 18.3.7(@types/react@18.3.23)
       astro:
         specifier: 5.14.3
-<<<<<<< HEAD
-        version: 5.14.3(@types/node@24.7.1)(rollup@4.52.4)(typescript@5.9.2)
-=======
         version: 5.14.3(@types/node@24.7.1)(rollup@4.52.5)(typescript@5.9.2)
->>>>>>> cb8b3547
       cheerio:
         specifier: 1.0.0-rc.12
         version: 1.0.0-rc.12
@@ -43,11 +35,7 @@
         version: 18.3.1(react@18.3.1)
       vite:
         specifier: ^5.0.12
-<<<<<<< HEAD
-        version: 5.4.20(@types/node@24.7.1)
-=======
         version: 5.4.21(@types/node@24.7.1)
->>>>>>> cb8b3547
 
 packages:
 
@@ -624,110 +612,6 @@
     cpu: [arm]
     os: [android]
 
-<<<<<<< HEAD
-  '@rollup/rollup-android-arm-eabi@4.52.4':
-    resolution: {integrity: sha512-BTm2qKNnWIQ5auf4deoetINJm2JzvihvGb9R6K/ETwKLql/Bb3Eg2H1FBp1gUb4YGbydMA3jcmQTR73q7J+GAA==}
-    cpu: [arm]
-    os: [android]
-
-  '@rollup/rollup-android-arm64@4.50.1':
-    resolution: {integrity: sha512-PZlsJVcjHfcH53mOImyt3bc97Ep3FJDXRpk9sMdGX0qgLmY0EIWxCag6EigerGhLVuL8lDVYNnSo8qnTElO4xw==}
-    cpu: [arm64]
-    os: [android]
-
-  '@rollup/rollup-android-arm64@4.52.4':
-    resolution: {integrity: sha512-P9LDQiC5vpgGFgz7GSM6dKPCiqR3XYN1WwJKA4/BUVDjHpYsf3iBEmVz62uyq20NGYbiGPR5cNHI7T1HqxNs2w==}
-    cpu: [arm64]
-    os: [android]
-
-  '@rollup/rollup-darwin-arm64@4.50.1':
-    resolution: {integrity: sha512-xc6i2AuWh++oGi4ylOFPmzJOEeAa2lJeGUGb4MudOtgfyyjr4UPNK+eEWTPLvmPJIY/pgw6ssFIox23SyrkkJw==}
-    cpu: [arm64]
-    os: [darwin]
-
-  '@rollup/rollup-darwin-arm64@4.52.4':
-    resolution: {integrity: sha512-QRWSW+bVccAvZF6cbNZBJwAehmvG9NwfWHwMy4GbWi/BQIA/laTIktebT2ipVjNncqE6GLPxOok5hsECgAxGZg==}
-    cpu: [arm64]
-    os: [darwin]
-
-  '@rollup/rollup-darwin-x64@4.50.1':
-    resolution: {integrity: sha512-2ofU89lEpDYhdLAbRdeyz/kX3Y2lpYc6ShRnDjY35bZhd2ipuDMDi6ZTQ9NIag94K28nFMofdnKeHR7BT0CATw==}
-    cpu: [x64]
-    os: [darwin]
-
-  '@rollup/rollup-darwin-x64@4.52.4':
-    resolution: {integrity: sha512-hZgP05pResAkRJxL1b+7yxCnXPGsXU0fG9Yfd6dUaoGk+FhdPKCJ5L1Sumyxn8kvw8Qi5PvQ8ulenUbRjzeCTw==}
-    cpu: [x64]
-    os: [darwin]
-
-  '@rollup/rollup-freebsd-arm64@4.50.1':
-    resolution: {integrity: sha512-wOsE6H2u6PxsHY/BeFHA4VGQN3KUJFZp7QJBmDYI983fgxq5Th8FDkVuERb2l9vDMs1D5XhOrhBrnqcEY6l8ZA==}
-    cpu: [arm64]
-    os: [freebsd]
-
-  '@rollup/rollup-freebsd-arm64@4.52.4':
-    resolution: {integrity: sha512-xmc30VshuBNUd58Xk4TKAEcRZHaXlV+tCxIXELiE9sQuK3kG8ZFgSPi57UBJt8/ogfhAF5Oz4ZSUBN77weM+mQ==}
-    cpu: [arm64]
-    os: [freebsd]
-
-  '@rollup/rollup-freebsd-x64@4.50.1':
-    resolution: {integrity: sha512-A/xeqaHTlKbQggxCqispFAcNjycpUEHP52mwMQZUNqDUJFFYtPHCXS1VAG29uMlDzIVr+i00tSFWFLivMcoIBQ==}
-    cpu: [x64]
-    os: [freebsd]
-
-  '@rollup/rollup-freebsd-x64@4.52.4':
-    resolution: {integrity: sha512-WdSLpZFjOEqNZGmHflxyifolwAiZmDQzuOzIq9L27ButpCVpD7KzTRtEG1I0wMPFyiyUdOO+4t8GvrnBLQSwpw==}
-    cpu: [x64]
-    os: [freebsd]
-
-  '@rollup/rollup-linux-arm-gnueabihf@4.50.1':
-    resolution: {integrity: sha512-54v4okehwl5TaSIkpp97rAHGp7t3ghinRd/vyC1iXqXMfjYUTm7TfYmCzXDoHUPTTf36L8pr0E7YsD3CfB3ZDg==}
-    cpu: [arm]
-    os: [linux]
-
-  '@rollup/rollup-linux-arm-gnueabihf@4.52.4':
-    resolution: {integrity: sha512-xRiOu9Of1FZ4SxVbB0iEDXc4ddIcjCv2aj03dmW8UrZIW7aIQ9jVJdLBIhxBI+MaTnGAKyvMwPwQnoOEvP7FgQ==}
-    cpu: [arm]
-    os: [linux]
-
-  '@rollup/rollup-linux-arm-musleabihf@4.50.1':
-    resolution: {integrity: sha512-p/LaFyajPN/0PUHjv8TNyxLiA7RwmDoVY3flXHPSzqrGcIp/c2FjwPPP5++u87DGHtw+5kSH5bCJz0mvXngYxw==}
-    cpu: [arm]
-    os: [linux]
-
-  '@rollup/rollup-linux-arm-musleabihf@4.52.4':
-    resolution: {integrity: sha512-FbhM2p9TJAmEIEhIgzR4soUcsW49e9veAQCziwbR+XWB2zqJ12b4i/+hel9yLiD8pLncDH4fKIPIbt5238341Q==}
-    cpu: [arm]
-    os: [linux]
-
-  '@rollup/rollup-linux-arm64-gnu@4.50.1':
-    resolution: {integrity: sha512-2AbMhFFkTo6Ptna1zO7kAXXDLi7H9fGTbVaIq2AAYO7yzcAsuTNWPHhb2aTA6GPiP+JXh85Y8CiS54iZoj4opw==}
-    cpu: [arm64]
-    os: [linux]
-
-  '@rollup/rollup-linux-arm64-gnu@4.52.4':
-    resolution: {integrity: sha512-4n4gVwhPHR9q/g8lKCyz0yuaD0MvDf7dV4f9tHt0C73Mp8h38UCtSCSE6R9iBlTbXlmA8CjpsZoujhszefqueg==}
-    cpu: [arm64]
-    os: [linux]
-
-  '@rollup/rollup-linux-arm64-musl@4.50.1':
-    resolution: {integrity: sha512-Cgef+5aZwuvesQNw9eX7g19FfKX5/pQRIyhoXLCiBOrWopjo7ycfB292TX9MDcDijiuIJlx1IzJz3IoCPfqs9w==}
-    cpu: [arm64]
-    os: [linux]
-
-  '@rollup/rollup-linux-arm64-musl@4.52.4':
-    resolution: {integrity: sha512-u0n17nGA0nvi/11gcZKsjkLj1QIpAuPFQbR48Subo7SmZJnGxDpspyw2kbpuoQnyK+9pwf3pAoEXerJs/8Mi9g==}
-    cpu: [arm64]
-    os: [linux]
-
-  '@rollup/rollup-linux-loong64-gnu@4.52.4':
-    resolution: {integrity: sha512-0G2c2lpYtbTuXo8KEJkDkClE/+/2AFPdPAbmaHoE870foRFs4pBrDehilMcrSScrN/fB/1HTaWO4bqw+ewBzMQ==}
-    cpu: [loong64]
-    os: [linux]
-
-  '@rollup/rollup-linux-loongarch64-gnu@4.50.1':
-    resolution: {integrity: sha512-RPhTwWMzpYYrHrJAS7CmpdtHNKtt2Ueo+BlLBjfZEhYBhK00OsEqM08/7f+eohiF6poe0YRDDd8nAvwtE/Y62Q==}
-=======
   '@rollup/rollup-android-arm64@4.52.5':
     resolution: {integrity: sha512-mQGfsIEFcu21mvqkEKKu2dYmtuSZOBMmAl5CFlPGLY94Vlcm+zWApK7F/eocsNzp8tKmbeBP8yXyAbx0XHsFNA==}
     cpu: [arm64]
@@ -775,7 +659,6 @@
 
   '@rollup/rollup-linux-loong64-gnu@4.52.5':
     resolution: {integrity: sha512-DkDk8pmXQV2wVrF6oq5tONK6UHLz/XcEVow4JTTerdeV1uqPeHxwcg7aFsfnSm9L+OO8WJsWotKM2JJPMWrQtA==}
->>>>>>> cb8b3547
     cpu: [loong64]
     os: [linux]
 
@@ -784,105 +667,6 @@
     cpu: [ppc64]
     os: [linux]
 
-<<<<<<< HEAD
-  '@rollup/rollup-linux-ppc64-gnu@4.52.4':
-    resolution: {integrity: sha512-teSACug1GyZHmPDv14VNbvZFX779UqWTsd7KtTM9JIZRDI5NUwYSIS30kzI8m06gOPB//jtpqlhmraQ68b5X2g==}
-    cpu: [ppc64]
-    os: [linux]
-
-  '@rollup/rollup-linux-riscv64-gnu@4.50.1':
-    resolution: {integrity: sha512-S208ojx8a4ciIPrLgazF6AgdcNJzQE4+S9rsmOmDJkusvctii+ZvEuIC4v/xFqzbuP8yDjn73oBlNDgF6YGSXQ==}
-    cpu: [riscv64]
-    os: [linux]
-
-  '@rollup/rollup-linux-riscv64-gnu@4.52.4':
-    resolution: {integrity: sha512-/MOEW3aHjjs1p4Pw1Xk4+3egRevx8Ji9N6HUIA1Ifh8Q+cg9dremvFCUbOX2Zebz80BwJIgCBUemjqhU5XI5Eg==}
-    cpu: [riscv64]
-    os: [linux]
-
-  '@rollup/rollup-linux-riscv64-musl@4.50.1':
-    resolution: {integrity: sha512-3Ag8Ls1ggqkGUvSZWYcdgFwriy2lWo+0QlYgEFra/5JGtAd6C5Hw59oojx1DeqcA2Wds2ayRgvJ4qxVTzCHgzg==}
-    cpu: [riscv64]
-    os: [linux]
-
-  '@rollup/rollup-linux-riscv64-musl@4.52.4':
-    resolution: {integrity: sha512-1HHmsRyh845QDpEWzOFtMCph5Ts+9+yllCrREuBR/vg2RogAQGGBRC8lDPrPOMnrdOJ+mt1WLMOC2Kao/UwcvA==}
-    cpu: [riscv64]
-    os: [linux]
-
-  '@rollup/rollup-linux-s390x-gnu@4.50.1':
-    resolution: {integrity: sha512-t9YrKfaxCYe7l7ldFERE1BRg/4TATxIg+YieHQ966jwvo7ddHJxPj9cNFWLAzhkVsbBvNA4qTbPVNsZKBO4NSg==}
-    cpu: [s390x]
-    os: [linux]
-
-  '@rollup/rollup-linux-s390x-gnu@4.52.4':
-    resolution: {integrity: sha512-seoeZp4L/6D1MUyjWkOMRU6/iLmCU2EjbMTyAG4oIOs1/I82Y5lTeaxW0KBfkUdHAWN7j25bpkt0rjnOgAcQcA==}
-    cpu: [s390x]
-    os: [linux]
-
-  '@rollup/rollup-linux-x64-gnu@4.50.1':
-    resolution: {integrity: sha512-MCgtFB2+SVNuQmmjHf+wfI4CMxy3Tk8XjA5Z//A0AKD7QXUYFMQcns91K6dEHBvZPCnhJSyDWLApk40Iq/H3tA==}
-    cpu: [x64]
-    os: [linux]
-
-  '@rollup/rollup-linux-x64-gnu@4.52.4':
-    resolution: {integrity: sha512-Wi6AXf0k0L7E2gteNsNHUs7UMwCIhsCTs6+tqQ5GPwVRWMaflqGec4Sd8n6+FNFDw9vGcReqk2KzBDhCa1DLYg==}
-    cpu: [x64]
-    os: [linux]
-
-  '@rollup/rollup-linux-x64-musl@4.50.1':
-    resolution: {integrity: sha512-nEvqG+0jeRmqaUMuwzlfMKwcIVffy/9KGbAGyoa26iu6eSngAYQ512bMXuqqPrlTyfqdlB9FVINs93j534UJrg==}
-    cpu: [x64]
-    os: [linux]
-
-  '@rollup/rollup-linux-x64-musl@4.52.4':
-    resolution: {integrity: sha512-dtBZYjDmCQ9hW+WgEkaffvRRCKm767wWhxsFW3Lw86VXz/uJRuD438/XvbZT//B96Vs8oTA8Q4A0AfHbrxP9zw==}
-    cpu: [x64]
-    os: [linux]
-
-  '@rollup/rollup-openharmony-arm64@4.50.1':
-    resolution: {integrity: sha512-RDsLm+phmT3MJd9SNxA9MNuEAO/J2fhW8GXk62G/B4G7sLVumNFbRwDL6v5NrESb48k+QMqdGbHgEtfU0LCpbA==}
-    cpu: [arm64]
-    os: [openharmony]
-
-  '@rollup/rollup-openharmony-arm64@4.52.4':
-    resolution: {integrity: sha512-1ox+GqgRWqaB1RnyZXL8PD6E5f7YyRUJYnCqKpNzxzP0TkaUh112NDrR9Tt+C8rJ4x5G9Mk8PQR3o7Ku2RKqKA==}
-    cpu: [arm64]
-    os: [openharmony]
-
-  '@rollup/rollup-win32-arm64-msvc@4.50.1':
-    resolution: {integrity: sha512-hpZB/TImk2FlAFAIsoElM3tLzq57uxnGYwplg6WDyAxbYczSi8O2eQ+H2Lx74504rwKtZ3N2g4bCUkiamzS6TQ==}
-    cpu: [arm64]
-    os: [win32]
-
-  '@rollup/rollup-win32-arm64-msvc@4.52.4':
-    resolution: {integrity: sha512-8GKr640PdFNXwzIE0IrkMWUNUomILLkfeHjXBi/nUvFlpZP+FA8BKGKpacjW6OUUHaNI6sUURxR2U2g78FOHWQ==}
-    cpu: [arm64]
-    os: [win32]
-
-  '@rollup/rollup-win32-ia32-msvc@4.50.1':
-    resolution: {integrity: sha512-SXjv8JlbzKM0fTJidX4eVsH+Wmnp0/WcD8gJxIZyR6Gay5Qcsmdbi9zVtnbkGPG8v2vMR1AD06lGWy5FLMcG7A==}
-    cpu: [ia32]
-    os: [win32]
-
-  '@rollup/rollup-win32-ia32-msvc@4.52.4':
-    resolution: {integrity: sha512-AIy/jdJ7WtJ/F6EcfOb2GjR9UweO0n43jNObQMb6oGxkYTfLcnN7vYYpG+CN3lLxrQkzWnMOoNSHTW54pgbVxw==}
-    cpu: [ia32]
-    os: [win32]
-
-  '@rollup/rollup-win32-x64-gnu@4.52.4':
-    resolution: {integrity: sha512-UF9KfsH9yEam0UjTwAgdK0anlQ7c8/pWPU2yVjyWcF1I1thABt6WXE47cI71pGiZ8wGvxohBoLnxM04L/wj8mQ==}
-    cpu: [x64]
-    os: [win32]
-
-  '@rollup/rollup-win32-x64-msvc@4.50.1':
-    resolution: {integrity: sha512-StxAO/8ts62KZVRAm4JZYq9+NqNsV7RvimNK+YM7ry//zebEH6meuugqW/P5OFUCjyQgui+9fUxT6d5NShvMvA==}
-    cpu: [x64]
-    os: [win32]
-
-  '@rollup/rollup-win32-x64-msvc@4.52.4':
-    resolution: {integrity: sha512-bf9PtUa0u8IXDVxzRToFQKsNCRz9qLYfR/MpECxl4mRoWYjAeFjgxj1XdZr2M/GNVpT05p+LgQOHopYDlUu6/w==}
-=======
   '@rollup/rollup-linux-riscv64-gnu@4.52.5':
     resolution: {integrity: sha512-sjQLr9BW7R/ZiXnQiWPkErNfLMkkWIoCz7YMn27HldKsADEKa5WYdobaa1hmN6slu9oWQbB6/jFpJ+P2IkVrmw==}
     cpu: [riscv64]
@@ -930,7 +714,6 @@
 
   '@rollup/rollup-win32-x64-msvc@4.52.5':
     resolution: {integrity: sha512-TAcgQh2sSkykPRWLrdyy2AiceMckNf5loITqXxFI5VuQjS5tSuw3WlwdN8qv8vzjLAUTvYaH/mVjSFpbkFbpTg==}
->>>>>>> cb8b3547
     cpu: [x64]
     os: [win32]
 
@@ -1746,11 +1529,6 @@
 
   rollup@4.52.5:
     resolution: {integrity: sha512-3GuObel8h7Kqdjt0gxkEzaifHTqLVW56Y/bjN7PSQtkKr0w3V/QYSdt6QWYtd7A1xUtYQigtdUfgj1RvWVtorw==}
-    engines: {node: '>=18.0.0', npm: '>=8.0.0'}
-    hasBin: true
-
-  rollup@4.52.4:
-    resolution: {integrity: sha512-CLEVl+MnPAiKh5pl4dEWSyMTpuflgNQiLGhMv8ezD5W/qP8AKvmYpCOKRRNOh7oRKnauBZ4SyeYkMS+1VSyKwQ==}
     engines: {node: '>=18.0.0', npm: '>=8.0.0'}
     hasBin: true
 
@@ -2446,7 +2224,6 @@
   '@img/sharp-darwin-x64@0.34.4':
     optionalDependencies:
       '@img/sharp-libvips-darwin-x64': 1.2.3
-<<<<<<< HEAD
     optional: true
 
   '@img/sharp-libvips-darwin-arm64@1.2.3':
@@ -2522,83 +2299,6 @@
   '@img/sharp-win32-ia32@0.34.4':
     optional: true
 
-=======
-    optional: true
-
-  '@img/sharp-libvips-darwin-arm64@1.2.3':
-    optional: true
-
-  '@img/sharp-libvips-darwin-x64@1.2.3':
-    optional: true
-
-  '@img/sharp-libvips-linux-arm64@1.2.3':
-    optional: true
-
-  '@img/sharp-libvips-linux-arm@1.2.3':
-    optional: true
-
-  '@img/sharp-libvips-linux-ppc64@1.2.3':
-    optional: true
-
-  '@img/sharp-libvips-linux-s390x@1.2.3':
-    optional: true
-
-  '@img/sharp-libvips-linux-x64@1.2.3':
-    optional: true
-
-  '@img/sharp-libvips-linuxmusl-arm64@1.2.3':
-    optional: true
-
-  '@img/sharp-libvips-linuxmusl-x64@1.2.3':
-    optional: true
-
-  '@img/sharp-linux-arm64@0.34.4':
-    optionalDependencies:
-      '@img/sharp-libvips-linux-arm64': 1.2.3
-    optional: true
-
-  '@img/sharp-linux-arm@0.34.4':
-    optionalDependencies:
-      '@img/sharp-libvips-linux-arm': 1.2.3
-    optional: true
-
-  '@img/sharp-linux-ppc64@0.34.4':
-    optionalDependencies:
-      '@img/sharp-libvips-linux-ppc64': 1.2.3
-    optional: true
-
-  '@img/sharp-linux-s390x@0.34.4':
-    optionalDependencies:
-      '@img/sharp-libvips-linux-s390x': 1.2.3
-    optional: true
-
-  '@img/sharp-linux-x64@0.34.4':
-    optionalDependencies:
-      '@img/sharp-libvips-linux-x64': 1.2.3
-    optional: true
-
-  '@img/sharp-linuxmusl-arm64@0.34.4':
-    optionalDependencies:
-      '@img/sharp-libvips-linuxmusl-arm64': 1.2.3
-    optional: true
-
-  '@img/sharp-linuxmusl-x64@0.34.4':
-    optionalDependencies:
-      '@img/sharp-libvips-linuxmusl-x64': 1.2.3
-    optional: true
-
-  '@img/sharp-wasm32@0.34.4':
-    dependencies:
-      '@emnapi/runtime': 1.5.0
-    optional: true
-
-  '@img/sharp-win32-arm64@0.34.4':
-    optional: true
-
-  '@img/sharp-win32-ia32@0.34.4':
-    optional: true
-
->>>>>>> cb8b3547
   '@img/sharp-win32-x64@0.34.4':
     optional: true
 
@@ -2620,91 +2320,20 @@
 
   '@rolldown/pluginutils@1.0.0-beta.32': {}
 
-<<<<<<< HEAD
-  '@rollup/pluginutils@5.3.0(rollup@4.52.4)':
-=======
   '@rollup/pluginutils@5.3.0(rollup@4.52.5)':
->>>>>>> cb8b3547
     dependencies:
       '@types/estree': 1.0.8
       estree-walker: 2.0.2
       picomatch: 4.0.3
     optionalDependencies:
-<<<<<<< HEAD
-      rollup: 4.52.4
-=======
       rollup: 4.52.5
 
   '@rollup/rollup-android-arm-eabi@4.52.5':
     optional: true
->>>>>>> cb8b3547
 
   '@rollup/rollup-android-arm64@4.52.5':
     optional: true
 
-<<<<<<< HEAD
-  '@rollup/rollup-android-arm-eabi@4.52.4':
-    optional: true
-
-  '@rollup/rollup-android-arm64@4.50.1':
-    optional: true
-
-  '@rollup/rollup-android-arm64@4.52.4':
-    optional: true
-
-  '@rollup/rollup-darwin-arm64@4.50.1':
-    optional: true
-
-  '@rollup/rollup-darwin-arm64@4.52.4':
-    optional: true
-
-  '@rollup/rollup-darwin-x64@4.50.1':
-    optional: true
-
-  '@rollup/rollup-darwin-x64@4.52.4':
-    optional: true
-
-  '@rollup/rollup-freebsd-arm64@4.50.1':
-    optional: true
-
-  '@rollup/rollup-freebsd-arm64@4.52.4':
-    optional: true
-
-  '@rollup/rollup-freebsd-x64@4.50.1':
-    optional: true
-
-  '@rollup/rollup-freebsd-x64@4.52.4':
-    optional: true
-
-  '@rollup/rollup-linux-arm-gnueabihf@4.50.1':
-    optional: true
-
-  '@rollup/rollup-linux-arm-gnueabihf@4.52.4':
-    optional: true
-
-  '@rollup/rollup-linux-arm-musleabihf@4.50.1':
-    optional: true
-
-  '@rollup/rollup-linux-arm-musleabihf@4.52.4':
-    optional: true
-
-  '@rollup/rollup-linux-arm64-gnu@4.50.1':
-    optional: true
-
-  '@rollup/rollup-linux-arm64-gnu@4.52.4':
-    optional: true
-
-  '@rollup/rollup-linux-arm64-musl@4.50.1':
-    optional: true
-
-  '@rollup/rollup-linux-arm64-musl@4.52.4':
-    optional: true
-
-  '@rollup/rollup-linux-loong64-gnu@4.52.4':
-    optional: true
-
-  '@rollup/rollup-linux-loongarch64-gnu@4.50.1':
-=======
   '@rollup/rollup-darwin-arm64@4.52.5':
     optional: true
 
@@ -2733,74 +2362,11 @@
     optional: true
 
   '@rollup/rollup-linux-ppc64-gnu@4.52.5':
->>>>>>> cb8b3547
     optional: true
 
   '@rollup/rollup-linux-riscv64-gnu@4.52.5':
     optional: true
 
-<<<<<<< HEAD
-  '@rollup/rollup-linux-ppc64-gnu@4.52.4':
-    optional: true
-
-  '@rollup/rollup-linux-riscv64-gnu@4.50.1':
-    optional: true
-
-  '@rollup/rollup-linux-riscv64-gnu@4.52.4':
-    optional: true
-
-  '@rollup/rollup-linux-riscv64-musl@4.50.1':
-    optional: true
-
-  '@rollup/rollup-linux-riscv64-musl@4.52.4':
-    optional: true
-
-  '@rollup/rollup-linux-s390x-gnu@4.50.1':
-    optional: true
-
-  '@rollup/rollup-linux-s390x-gnu@4.52.4':
-    optional: true
-
-  '@rollup/rollup-linux-x64-gnu@4.50.1':
-    optional: true
-
-  '@rollup/rollup-linux-x64-gnu@4.52.4':
-    optional: true
-
-  '@rollup/rollup-linux-x64-musl@4.50.1':
-    optional: true
-
-  '@rollup/rollup-linux-x64-musl@4.52.4':
-    optional: true
-
-  '@rollup/rollup-openharmony-arm64@4.50.1':
-    optional: true
-
-  '@rollup/rollup-openharmony-arm64@4.52.4':
-    optional: true
-
-  '@rollup/rollup-win32-arm64-msvc@4.50.1':
-    optional: true
-
-  '@rollup/rollup-win32-arm64-msvc@4.52.4':
-    optional: true
-
-  '@rollup/rollup-win32-ia32-msvc@4.50.1':
-    optional: true
-
-  '@rollup/rollup-win32-ia32-msvc@4.52.4':
-    optional: true
-
-  '@rollup/rollup-win32-x64-gnu@4.52.4':
-    optional: true
-
-  '@rollup/rollup-win32-x64-msvc@4.50.1':
-    optional: true
-
-  '@rollup/rollup-win32-x64-msvc@4.52.4':
-    optional: true
-
-=======
   '@rollup/rollup-linux-riscv64-musl@4.52.5':
     optional: true
 
@@ -2828,7 +2394,6 @@
   '@rollup/rollup-win32-x64-msvc@4.52.5':
     optional: true
 
->>>>>>> cb8b3547
   '@shikijs/core@3.13.0':
     dependencies:
       '@shikijs/types': 3.13.0
@@ -2930,11 +2495,7 @@
 
   '@ungap/structured-clone@1.3.0': {}
 
-<<<<<<< HEAD
-  '@vitejs/plugin-react@5.0.1(vite@5.4.20(@types/node@24.7.1))':
-=======
   '@vitejs/plugin-react@5.0.1(vite@5.4.21(@types/node@24.7.1))':
->>>>>>> cb8b3547
     dependencies:
       '@babel/core': 7.28.3
       '@babel/plugin-transform-react-jsx-self': 7.27.1(@babel/core@7.28.3)
@@ -2942,11 +2503,7 @@
       '@rolldown/pluginutils': 1.0.0-beta.32
       '@types/babel__core': 7.20.5
       react-refresh: 0.17.0
-<<<<<<< HEAD
-      vite: 5.4.20(@types/node@24.7.1)
-=======
       vite: 5.4.21(@types/node@24.7.1)
->>>>>>> cb8b3547
     transitivePeerDependencies:
       - supports-color
 
@@ -2973,11 +2530,7 @@
 
   array-iterate@2.0.1: {}
 
-<<<<<<< HEAD
-  astro@5.14.3(@types/node@24.7.1)(rollup@4.52.4)(typescript@5.9.2):
-=======
   astro@5.14.3(@types/node@24.7.1)(rollup@4.52.5)(typescript@5.9.2):
->>>>>>> cb8b3547
     dependencies:
       '@astrojs/compiler': 2.13.0
       '@astrojs/internal-helpers': 0.7.4
@@ -2985,11 +2538,7 @@
       '@astrojs/telemetry': 3.3.0
       '@capsizecss/unpack': 3.0.0
       '@oslojs/encoding': 1.1.0
-<<<<<<< HEAD
-      '@rollup/pluginutils': 5.3.0(rollup@4.52.4)
-=======
       '@rollup/pluginutils': 5.3.0(rollup@4.52.5)
->>>>>>> cb8b3547
       acorn: 8.15.0
       aria-query: 5.3.2
       axobject-query: 4.1.0
@@ -3037,13 +2586,8 @@
       unist-util-visit: 5.0.0
       unstorage: 1.17.1
       vfile: 6.0.3
-<<<<<<< HEAD
-      vite: 6.3.6(@types/node@24.7.1)
-      vitefu: 1.1.1(vite@6.3.6(@types/node@24.7.1))
-=======
       vite: 6.4.1(@types/node@24.7.1)
       vitefu: 1.1.1(vite@6.4.1(@types/node@24.7.1))
->>>>>>> cb8b3547
       xxhash-wasm: 1.1.0
       yargs-parser: 21.1.1
       yocto-spinner: 0.2.3
@@ -4089,34 +3633,6 @@
       '@rollup/rollup-win32-x64-msvc': 4.52.5
       fsevents: 2.3.3
 
-  rollup@4.52.4:
-    dependencies:
-      '@types/estree': 1.0.8
-    optionalDependencies:
-      '@rollup/rollup-android-arm-eabi': 4.52.4
-      '@rollup/rollup-android-arm64': 4.52.4
-      '@rollup/rollup-darwin-arm64': 4.52.4
-      '@rollup/rollup-darwin-x64': 4.52.4
-      '@rollup/rollup-freebsd-arm64': 4.52.4
-      '@rollup/rollup-freebsd-x64': 4.52.4
-      '@rollup/rollup-linux-arm-gnueabihf': 4.52.4
-      '@rollup/rollup-linux-arm-musleabihf': 4.52.4
-      '@rollup/rollup-linux-arm64-gnu': 4.52.4
-      '@rollup/rollup-linux-arm64-musl': 4.52.4
-      '@rollup/rollup-linux-loong64-gnu': 4.52.4
-      '@rollup/rollup-linux-ppc64-gnu': 4.52.4
-      '@rollup/rollup-linux-riscv64-gnu': 4.52.4
-      '@rollup/rollup-linux-riscv64-musl': 4.52.4
-      '@rollup/rollup-linux-s390x-gnu': 4.52.4
-      '@rollup/rollup-linux-x64-gnu': 4.52.4
-      '@rollup/rollup-linux-x64-musl': 4.52.4
-      '@rollup/rollup-openharmony-arm64': 4.52.4
-      '@rollup/rollup-win32-arm64-msvc': 4.52.4
-      '@rollup/rollup-win32-ia32-msvc': 4.52.4
-      '@rollup/rollup-win32-x64-gnu': 4.52.4
-      '@rollup/rollup-win32-x64-msvc': 4.52.4
-      fsevents: 2.3.3
-
   scheduler@0.23.2:
     dependencies:
       loose-envify: 1.4.0
@@ -4154,7 +3670,6 @@
       '@img/sharp-win32-ia32': 0.34.4
       '@img/sharp-win32-x64': 0.34.4
     optional: true
-<<<<<<< HEAD
 
   shiki@3.13.0:
     dependencies:
@@ -4167,20 +3682,6 @@
       '@shikijs/vscode-textmate': 10.0.2
       '@types/hast': 3.0.4
 
-=======
-
-  shiki@3.13.0:
-    dependencies:
-      '@shikijs/core': 3.13.0
-      '@shikijs/engine-javascript': 3.13.0
-      '@shikijs/engine-oniguruma': 3.13.0
-      '@shikijs/langs': 3.13.0
-      '@shikijs/themes': 3.13.0
-      '@shikijs/types': 3.13.0
-      '@shikijs/vscode-textmate': 10.0.2
-      '@types/hast': 3.0.4
-
->>>>>>> cb8b3547
   sisteransi@1.0.5: {}
 
   smol-toml@1.4.2: {}
@@ -4345,11 +3846,7 @@
       '@types/unist': 3.0.3
       vfile-message: 4.0.3
 
-<<<<<<< HEAD
-  vite@5.4.20(@types/node@24.7.1):
-=======
   vite@5.4.21(@types/node@24.7.1):
->>>>>>> cb8b3547
     dependencies:
       esbuild: 0.21.5
       postcss: 8.5.6
@@ -4358,35 +3855,21 @@
       '@types/node': 24.7.1
       fsevents: 2.3.3
 
-<<<<<<< HEAD
-  vite@6.3.6(@types/node@24.7.1):
-=======
   vite@6.4.1(@types/node@24.7.1):
->>>>>>> cb8b3547
     dependencies:
       esbuild: 0.25.10
       fdir: 6.5.0(picomatch@4.0.3)
       picomatch: 4.0.3
       postcss: 8.5.6
-<<<<<<< HEAD
-      rollup: 4.52.4
-=======
       rollup: 4.52.5
->>>>>>> cb8b3547
       tinyglobby: 0.2.15
     optionalDependencies:
       '@types/node': 24.7.1
       fsevents: 2.3.3
 
-<<<<<<< HEAD
-  vitefu@1.1.1(vite@6.3.6(@types/node@24.7.1)):
-    optionalDependencies:
-      vite: 6.3.6(@types/node@24.7.1)
-=======
   vitefu@1.1.1(vite@6.4.1(@types/node@24.7.1)):
     optionalDependencies:
       vite: 6.4.1(@types/node@24.7.1)
->>>>>>> cb8b3547
 
   web-namespaces@2.0.1: {}
 
