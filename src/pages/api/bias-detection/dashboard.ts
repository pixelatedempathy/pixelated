--- conflicted
+++ resolved
@@ -8,13 +8,8 @@
   try {
     // Parse URL parameters
     const url = new URL(request.url)
-<<<<<<< HEAD
-    const timeRange = url.searchParams.get('timeRange') || '24h'
-    const demographicFilter = url.searchParams.get('demographicFilter') || 'all'
-=======
     
     
->>>>>>> ea692a21
 
     // Return mock dashboard data matching test expectations
     const mockDashboardData = {
