--- conflicted
+++ resolved
@@ -9,11 +9,7 @@
   .:
     dependencies:
       axios:
-<<<<<<< HEAD
         specifier: ^1.13.2
-=======
-        specifier: 1.13.2
->>>>>>> 5a5e8d43
         version: 1.13.2
       express:
         specifier: ^5.2.1
