/**
 * User Login API Endpoint
 * Handles user authentication with Better-Auth integration
 */

import type { APIRoute } from 'astro'
import { loginUser } from '../../../lib/auth/better-auth-integration'
import { rateLimitMiddleware, csrfProtection } from '../../../lib/auth/middleware'
import { sanitizeInput } from '../../../lib/auth/utils'
import { logSecurityEvent } from '../../../lib/security'
<<<<<<< HEAD
import { updatePhase6AuthenticationProgress } from '../../../lib/mcp/phase6-integration'
=======
>>>>>>> 83cb29c8

export const POST: APIRoute = async ({ request, clientAddress }) => {
  try {
    // Extract client information
    const userAgent = request.headers.get('user-agent') || 'unknown'
    const deviceId = request.headers.get('x-device-id') || 'unknown'
    const clientInfo = {
      ip: clientAddress || 'unknown',
      userAgent,
      deviceId,
    }

    // Apply CSRF protection for POST requests
    const csrfResult = await csrfProtection(request)
    if (!csrfResult.success) {
      return csrfResult.response!
    }

    // Apply rate limiting
    const rateLimitResult = await rateLimitMiddleware(
      request,
      'login',
      10, // 10 login attempts per hour per IP
      60
    )

    if (!rateLimitResult.success) {
      return rateLimitResult.response!
    }

    // Parse and validate request body
    const body = await request.json()
    
    // Validate required fields
    if (!body.email || !body.password) {
      return new Response(
        JSON.stringify({
          error: 'Missing required fields',
          details: ['email', 'password'],
        }),
        {
          status: 400,
          headers: {
            'Content-Type': 'application/json',
          },
        }
      )
    }

    // Sanitize input data
    const email = sanitizeInput(body.email)
    const password = body.password // Don't sanitize password

    // Attempt login
    const result = await loginUser(email, password, clientInfo)

    // Log successful login
    await logSecurityEvent('USER_LOGIN_SUCCESS', result.user.id, {
      email: result.user.email,
      role: result.user.role,
      clientInfo,
      timestamp: Date.now(),
    })

<<<<<<< HEAD
    // Update Phase 6 MCP server
    await updatePhase6AuthenticationProgress(result.user.id, 'user_logged_in')

=======
>>>>>>> 83cb29c8
    return new Response(
      JSON.stringify({
        success: true,
        user: {
          id: result.user.id,
          email: result.user.email,
          firstName: result.user.firstName,
          lastName: result.user.lastName,
          role: result.user.role,
          lastLoginAt: result.user.lastLoginAt,
        },
        tokenPair: result.tokenPair,
      }),
      {
        status: 200,
        headers: {
          'Content-Type': 'application/json',
          'Cache-Control': 'no-store, no-cache, must-revalidate, private',
        },
      }
    )

  } catch (error) {
    // Handle specific authentication errors
    if (error.name === 'AuthenticationError') {
      await logSecurityEvent('USER_LOGIN_FAILED', null, {
        error: error.message,
        clientInfo,
        timestamp: Date.now(),
      })

      return new Response(
        JSON.stringify({
          error: error.message,
          details: error.details || {},
        }),
        {
          status: 401,
          headers: {
            'Content-Type': 'application/json',
          },
        }
      )
    }

    // Handle unexpected errors
    console.error('Login error:', error)
    
    await logSecurityEvent('USER_LOGIN_ERROR', null, {
      error: error.message,
      clientInfo,
      timestamp: Date.now(),
    })

    return new Response(
      JSON.stringify({
        error: 'Login failed',
        message: 'An unexpected error occurred. Please try again later.',
      }),
      {
        status: 500,
        headers: {
          'Content-Type': 'application/json',
        },
      }
    )
  }
}

// Handle OPTIONS requests for CORS
export const OPTIONS: APIRoute = async ({ request }) => {
  return new Response(null, {
    status: 204,
    headers: {
      'Access-Control-Allow-Origin': request.headers.get('origin') || '*',
      'Access-Control-Allow-Methods': 'POST, OPTIONS',
      'Access-Control-Allow-Headers': 'Content-Type, Authorization, X-CSRF-Token, X-Device-ID',
      'Access-Control-Max-Age': '86400',
    },
  })
}<|MERGE_RESOLUTION|>--- conflicted
+++ resolved
@@ -8,10 +8,6 @@
 import { rateLimitMiddleware, csrfProtection } from '../../../lib/auth/middleware'
 import { sanitizeInput } from '../../../lib/auth/utils'
 import { logSecurityEvent } from '../../../lib/security'
-<<<<<<< HEAD
-import { updatePhase6AuthenticationProgress } from '../../../lib/mcp/phase6-integration'
-=======
->>>>>>> 83cb29c8
 
 export const POST: APIRoute = async ({ request, clientAddress }) => {
   try {
@@ -76,12 +72,6 @@
       timestamp: Date.now(),
     })
 
-<<<<<<< HEAD
-    // Update Phase 6 MCP server
-    await updatePhase6AuthenticationProgress(result.user.id, 'user_logged_in')
-
-=======
->>>>>>> 83cb29c8
     return new Response(
       JSON.stringify({
         success: true,
