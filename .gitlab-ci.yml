--- conflicted
+++ resolved
@@ -1,10 +1,6 @@
-<<<<<<< HEAD
----
-=======
 # GitLab CI/CD Pipeline for Pixelated Empathy
 # Clean, simple, and working pipeline
 
->>>>>>> 37a59f3b
 stages:
   - validate
   - build
@@ -238,256 +234,6 @@
 #   rules:
 #     - if: $CI_COMMIT_BRANCH == $CI_DEFAULT_BRANCH
 
-<<<<<<< HEAD
-# Rolling deployment
-deploy:rolling:
-  extends: .deploy
-  variables:
-    ENVIRONMENT_NAME: staging
-    ENVIRONMENT_URL: $STAGING_URL
-    KUBE_NAMESPACE: "pixelated-staging"
-    DEPLOYMENT_STRATEGY: rolling
-    REPLICAS: "3"
-    MAX_SURGE: "1"
-    MAX_UNAVAILABLE: "0"
-  script:
-    - echo "🚀 Starting rolling deployment to GKE..."
-    - echo "Image: ${IMAGE_NAME}:${CI_COMMIT_SHORT_SHA}"
-    - echo "Deployment: pixelated"
-    - echo "Namespace: ${KUBE_NAMESPACE}"
-    
-    # Authenticate to GKE
-    - echo $GCP_SERVICE_ACCOUNT_KEY > /tmp/gcp-key.json
-    - gcloud auth activate-service-account --key-file /tmp/gcp-key.json
-    - gcloud config set project $GCP_PROJECT_ID
-    - gcloud container clusters get-credentials $GKE_CLUSTER_NAME --zone $GKE_ZONE --project $GCP_PROJECT_ID
-    
-    # Apply Kubernetes manifests
-    - echo "📋 Applying Kubernetes manifests..."
-    - kubectl apply -f k8s/ -n ${KUBE_NAMESPACE} || true
-    
-    # Update deployment with new image
-    - echo "🔄 Updating deployment image..."
-    - kubectl set image deployment/pixelated app=${IMAGE_NAME}:${CI_COMMIT_SHORT_SHA} -n ${KUBE_NAMESPACE}
-    
-    # Wait for rollout to complete
-    - echo "⏳ Waiting for rollout to complete..."
-    - kubectl rollout status deployment/pixelated -n ${KUBE_NAMESPACE} --timeout=${DEPLOYMENT_TIMEOUT}
-    
-    - echo "✅ Rolling deployment completed successfully"
-  rules:
-    - if: $CI_COMMIT_BRANCH == $CI_DEFAULT_BRANCH
-    - if: $CI_COMMIT_TAG
-
-# Blue-green deployment
-deploy:blue-green:
-  extends: .deploy
-  variables:
-    ENVIRONMENT_NAME: production
-    ENVIRONMENT_URL: $PRODUCTION_URL
-    DEPLOYMENT_STRATEGY: blue-green
-    REPLICAS: "3"
-  script:
-    - echo "🚀 Starting blue-green deployment..."
-    - echo "Image: ${IMAGE_NAME}:${CI_COMMIT_SHORT_SHA}"
-    
-    # Authenticate to GKE
-    - echo $GCP_SERVICE_ACCOUNT_KEY > /tmp/gcp-key.json
-    - gcloud auth activate-service-account --key-file /tmp/gcp-key.json
-    - gcloud config set project $GCP_PROJECT_ID
-    - gcloud container clusters get-credentials $GKE_CLUSTER_NAME --zone $GKE_ZONE --project $GCP_PROJECT_ID
-    
-    # Apply blue-green deployment
-    - echo "📋 Applying blue-green deployment..."
-    - . ./scripts/deploy-blue-green.sh
-    
-    - echo "✅ Blue-green deployment completed successfully"
-  rules:
-    - if: $CI_COMMIT_BRANCH == $CI_DEFAULT_BRANCH
-      when: manual
-    - if: $CI_COMMIT_TAG
-      when: manual
-
-# Canary deployment
-deploy:canary:
-  extends: .deploy
-  variables:
-    ENVIRONMENT_NAME: production
-    ENVIRONMENT_URL: $PRODUCTION_URL
-    DEPLOYMENT_STRATEGY: canary
-    CANARY_PERCENTAGE: "25"
-    ROLLBACK_THRESHOLD: "5"
-  script:
-    - echo "🚀 Starting canary deployment..."
-    - echo "Image: ${IMAGE_NAME}:${CI_COMMIT_SHORT_SHA}"
-    - echo "Canary percentage: ${CANARY_PERCENTAGE}%"
-    
-    # Authenticate to GKE
-    - echo $GCP_SERVICE_ACCOUNT_KEY > /tmp/gcp-key.json
-    - gcloud auth activate-service-account --key-file /tmp/gcp-key.json
-    - gcloud config set project $GCP_PROJECT_ID
-    - gcloud container clusters get-credentials $GKE_CLUSTER_NAME --zone $GKE_ZONE --project $GCP_PROJECT_ID
-    
-    # Apply canary deployment
-    - echo "📋 Applying canary deployment..."
-    - . ./scripts/deploy-canary.sh
-    
-    - echo "✅ Canary deployment completed successfully"
-  rules:
-    - if: $CI_COMMIT_BRANCH == $CI_DEFAULT_BRANCH
-      when: manual
-    - if: $CI_COMMIT_TAG
-      when: manual
-
-# Health check stage
-health-check:
-  stage: health-check
-  image: google/cloud-sdk:alpine
-  needs: ["deploy:rolling"]
-  script:
-    - echo "🏥 Running health checks..."
-    
-    # Authenticate to GKE
-    - echo $GCP_SERVICE_ACCOUNT_KEY > /tmp/gcp-key.json
-    - gcloud auth activate-service-account --key-file /tmp/gcp-key.json
-    - gcloud config set project $GCP_PROJECT_ID
-    - gcloud container clusters get-credentials $GKE_CLUSTER_NAME --zone $GKE_ZONE --project $GCP_PROJECT_ID
-    
-    # Check deployment health
-    - echo "📊 Deployment status:"
-    - kubectl get deployment pixelated -o wide
-    
-    # Check pod health
-    - echo "🔍 Pod health:"
-    - kubectl get pods -l app=pixelated -o wide
-    
-    # Check service status
-    - echo "🌐 Service status:"
-    - kubectl get service pixelated-service
-    
-    # Detailed health check
-    - READY_PODS=$(kubectl get pods -l app=pixelated -o json | jq '[.items[] | select(.status.phase == "Running" and (.status.containerStatuses[]?.ready // false))] | length')
-    - TOTAL_PODS=$(kubectl get pods -l app=pixelated -o json | jq '.items | length')
-    - echo "📈 Health summary: $READY_PODS/$TOTAL_PODS pods ready"
-    
-    - |
-      if [ "$READY_PODS" -eq 0 ]; then
-        echo "❌ No healthy pods found"
-        kubectl describe pods -l app=pixelated
-        exit 1
-      elif [ "$READY_PODS" -lt "$TOTAL_PODS" ]; then
-        echo "⚠️ Some pods are not ready"
-        kubectl describe pods -l app=pixelated | grep -A 10 -B 5 "Warning\|Error" || true
-      else
-        echo "✅ All pods are healthy"
-      fi
-    
-    # Test internal connectivity if possible
-    - |
-      if [ -n "$STAGING_URL" ]; then
-        echo "🌐 Testing external connectivity..."
-        if curl -f --connect-timeout 10 --max-time 30 "$STAGING_URL/api/health" >/dev/null 2>&1; then
-          echo "✅ External health check passed"
-        else
-          echo "⚠️ External health check failed"
-        fi
-      fi
-    
-    - echo "✅ Health check completed"
-  rules:
-    - if: $CI_COMMIT_BRANCH == $CI_DEFAULT_BRANCH
-    - if: $CI_COMMIT_TAG
-
-# Cleanup stage
-cleanup-deployment:
-  stage: cleanup
-  image: docker:latest
-  services:
-    - docker:dind
-  variables:
-    ENVIRONMENT_NAME: staging
-  when: manual
-  script:
-    - echo "🧹 Starting cleanup process..."
-    - echo "📋 Configuration:"
-    - echo "  - Keep last 3 images"
-    - echo "  - Cleanup images older than 12h"
-    
-    # Login to registry
-    - docker login -u $CI_REGISTRY_USER -p $CI_REGISTRY_PASSWORD $CI_REGISTRY
-    
-    # Get list of images sorted by creation date (newest first)
-    - IMAGES=$(docker images --format "{{.Repository}}:{{.Tag}}\t{{.CreatedAt}}" | \
-        grep ${IMAGE_NAME} | \
-        head -20 | \
-        sort -k2 -r)
-    
-    - IMAGE_COUNT=$(echo "$IMAGES" | wc -l)
-    - echo "📊 Found $IMAGE_COUNT images for ${IMAGE_NAME}"
-    
-    - |
-      if [ $IMAGE_COUNT -gt 3 ]; then
-        # Remove images beyond the keep threshold
-        IMAGES_TO_REMOVE=$(echo "$IMAGES" | tail -n +4 | awk '{print $1}')
-        echo "$IMAGES_TO_REMOVE" | while read -r image; do
-          echo "🗑️ Removing $image..."
-          docker rmi "$image" || echo "⚠️ Could not remove $image"
-        done
-        echo "✅ Cleanup completed"
-      else
-        echo "✅ Image count within retention policy"
-      fi
-    
-    - echo "📊 Cleanup completed successfully"
-  environment:
-    name: $ENVIRONMENT_NAME
-    action: stop
-
-# Performance testing
-performance-test:
-  stage: health-check
-  image: node:${NODE_VERSION}-slim
-  needs: ["deploy:rolling"]
-  script:
-    - echo "📈 Running performance tests..."
-    - corepack enable pnpm
-    - pnpm install --frozen-lockfile
-    - pnpm run performance:test
-    - echo "✅ Performance tests completed"
-  rules:
-    - if: $CI_COMMIT_BRANCH == $CI_DEFAULT_BRANCH
-    - if: $CI_COMMIT_TAG
-
-# E2E testing
-e2e-test:
-  stage: health-check
-  image: mcr.microsoft.com/playwright:v1.56.1-jammy
-  needs: ["deploy:rolling"]
-  variables:
-    PLAYWRIGHT_BROWSERS_PATH: 0
-    PLAYWRIGHT_SKIP_BROWSER_DOWNLOAD: 1
-  script:
-    - echo "🎭 Running E2E tests..."
-    - corepack enable pnpm
-    - pnpm install --frozen-lockfile
-    - pnpm run e2e:smoke
-    - echo "✅ E2E tests completed"
-  artifacts:
-    reports:
-      junit: test-results/junit.xml
-    expire_in: 1 week
-    when: always
-  rules:
-    - if: $CI_COMMIT_BRANCH == $CI_DEFAULT_BRANCH
-    - if: $CI_COMMIT_TAG
-
-# Include additional pipeline configurations
-- build
-- test
-- deploy
-include:
-- remote: https://gitlab.com/gitlab-org/incubation-engineering/five-minute-production/library/-/raw/main/gcp/cloud-run.gitlab-ci.yml
-=======
 # Performance test
 # DISABLED: Depends on GKE deployment which is disabled. Re-enable when GKE billing is configured.
 # performance-test:
@@ -522,5 +268,4 @@
 #     expire_in: 1 week
 #     when: always
 #   rules:
-#     - if: $CI_COMMIT_BRANCH == $CI_DEFAULT_BRANCH
->>>>>>> 37a59f3b
+#     - if: $CI_COMMIT_BRANCH == $CI_DEFAULT_BRANCH