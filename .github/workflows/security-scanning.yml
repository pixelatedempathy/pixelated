name: Security Scanning

permissions:
  contents: read
  security-events: write

on:
  push:
    branches: [ master, development ]
  pull_request:
    branches: [ master, development ]
  schedule:
  - cron: '0 0 * * *'

jobs:
  security-scan:
    name: Security Scan
    runs-on: ubuntu-latest
    steps:
    - name: Checkout code
      uses: actions/checkout@v5
      with:
        fetch-depth: 0

    - name: Install UV (preferred Python installer)
      run: |
        # Ensure pip is available, then install uv; non-fatal if install fails
        python3 -m pip install --upgrade pip || true
        python3 -m pip install --no-cache-dir uv || true

    - name: Run Trivy vulnerability scanner
<<<<<<< HEAD
      uses: aquasecurity/trivy-action@0.28.0
=======
      uses: aquasecurity/trivy-action@0.33.1
>>>>>>> cb8b3547
      continue-on-error: true
      with:
        scan-type: 'fs'
        scanners: 'vuln,secret,misconfig'
        format: 'sarif'
        output: 'trivy-results.sarif'
    - name: Run Checkov scan
      uses: bridgecrewio/checkov-action@v12
      continue-on-error: true
      with:
        directory: .
        framework: all
        output_format: sarif
        output_file_path: checkov-results.sarif
        skip_check: ""
        skip_path: "clusters/**"
        log_level: WARNING
        container_user: 0

    - name: Check for Checkov SARIF file
      id: checkov_sarif
      run: |
        if [ -s checkov-results.sarif ]; then
          echo "found=true" >> "$GITHUB_OUTPUT"
        else
          echo "found=false" >> "$GITHUB_OUTPUT"
        fi

    - name: Check for Trivy SARIF file
      id: trivy_sarif
      run: |
        if [ -s trivy-results.sarif ]; then
          echo "found=true" >> "$GITHUB_OUTPUT"
        else
          echo "found=false" >> "$GITHUB_OUTPUT"
        fi

    - name: Create diagnostic artifact when Trivy SARIF missing
      if: ${{ steps.trivy_sarif.outputs.found == 'false' }}
      run: |
        echo "Trivy SARIF not produced (vulnerability DB download may have failed)." > trivy-missing.txt || true
      continue-on-error: true

    - name: Upload Trivy diagnostic artifact
      if: ${{ steps.trivy_sarif.outputs.found == 'false' }}
      uses: actions/upload-artifact@v5
      continue-on-error: true
      with:
        name: trivy-diagnostic
        path: trivy-missing.txt

    - name: Upload Trivy scan results to GitHub Security tab
      uses: github/codeql-action/upload-sarif@v4
      if: ${{ always() && steps.trivy_sarif.outputs.found == 'true' }}
      continue-on-error: true
      with:
        sarif_file: 'trivy-results.sarif'

    - name: Upload Trivy SARIF as artifact
      uses: actions/upload-artifact@v5
      if: ${{ always() && steps.trivy_sarif.outputs.found == 'true' }}
      continue-on-error: true
      with:
        name: trivy-sarif
        path: trivy-results.sarif

    - name: Upload Checkov scan results to GitHub Security tab
      uses: github/codeql-action/upload-sarif@v4
      if: ${{ always() && steps.checkov_sarif.outputs.found == 'true' }}
      continue-on-error: true
      with:
        sarif_file: 'checkov-results.sarif'

    - name: Create diagnostic artifact when Checkov SARIF missing
      if: ${{ steps.checkov_sarif.outputs.found == 'false' }}
      run: |
        echo "Checkov SARIF not produced." > checkov-missing.txt || true
      continue-on-error: true

    - name: Upload Checkov diagnostic artifact
      if: ${{ steps.checkov_sarif.outputs.found == 'false' }}
      uses: actions/upload-artifact@v5
      continue-on-error: true
      with:
        name: checkov-diagnostic
        path: checkov-missing.txt

    - name: Upload Checkov SARIF as artifact
      uses: actions/upload-artifact@v5
      if: ${{ always() && steps.checkov_sarif.outputs.found == 'true' }}
      continue-on-error: true
      with:
        name: checkov-sarif
        path: checkov-results.sarif

  dependency-check:
    name: Dependency Check
    runs-on: ubuntu-latest
    steps:
    - name: Checkout code
      uses: actions/checkout@v5

    - name: Setup Node.js
      uses: actions/setup-node@v6
      with:
        node-version: '24'

    - name: Install pnpm
      run: npm install -g pnpm

    - name: Install dependencies
      run: pnpm install --no-frozen-lockfile

    - name: Run security audit
      run: pnpm audit --audit-level moderate

    - name: Check for known vulnerabilities
      run: pnpm audit --json > audit-results.json || true

    - name: Upload audit results
      uses: actions/upload-artifact@v5
      with:
        name: security-audit-results
        path: audit-results.json<|MERGE_RESOLUTION|>--- conflicted
+++ resolved
@@ -29,11 +29,7 @@
         python3 -m pip install --no-cache-dir uv || true
 
     - name: Run Trivy vulnerability scanner
-<<<<<<< HEAD
-      uses: aquasecurity/trivy-action@0.28.0
-=======
       uses: aquasecurity/trivy-action@0.33.1
->>>>>>> cb8b3547
       continue-on-error: true
       with:
         scan-type: 'fs'
