--- conflicted
+++ resolved
@@ -3,11 +3,7 @@
 # Builder stage: install deps and run the static build
 ARG PNPM_VERSION=10.22.0
 FROM node:24-slim AS builder
-<<<<<<< HEAD
-ARG PNPM_VERSION
-=======
 ARG PNPM_VERSION=10.24.0
->>>>>>> 37a59f3b
 WORKDIR /app
 
 # Install build-time tools and enable pnpm
@@ -39,10 +35,6 @@
     fi \
     ) \
     && rm -rf /var/lib/apt/lists/*
-<<<<<<< HEAD
-RUN npm install -g pnpm@$PNPM_VERSION && pnpm --version
-=======
->>>>>>> 37a59f3b
 
 # Copy package manifests first for better layer caching
 COPY package.json pnpm-lock.yaml* ./
@@ -63,12 +55,8 @@
 WORKDIR /app
 
 # Install pnpm and build tools needed for native dependencies (like better-sqlite3)
-<<<<<<< HEAD
-ARG PNPM_VERSION
-=======
 # Update all packages first to patch known vulnerabilities
 ARG PNPM_VERSION=10.24.0
->>>>>>> 37a59f3b
 RUN apt-get update && apt-get install -y --no-install-recommends \
     python3 \
     make \
