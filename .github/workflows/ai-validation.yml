--- conflicted
+++ resolved
@@ -8,13 +8,8 @@
   issues: write
 on:
   schedule:
-<<<<<<< HEAD
   - cron: 0 0 * * *
 
-=======
-  - cron: 0 0 * * * # Every day at midnight UTC
-  # Run on completed deployments
->>>>>>> 630e9e85
   workflow_run:
     workflows: [ Deploy to Staging, Deploy to Production ]
     types:
