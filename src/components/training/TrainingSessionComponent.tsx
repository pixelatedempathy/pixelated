import { useState, useEffect, useRef, useCallback } from 'react'
import { useConversationMemory } from '../../hooks/useMemory'
import { useAuth } from '../../hooks/useAuth'
import { getJournalResearchAuthToken } from '../../lib/api/journal-research/auth'

// Basic UI scaffold for therapist training session
const initialClientMessage =
  'Hello, I am your client. How can you help me today?'

// Types
interface BiasAnalysisResult {
  overallScore: number
  riskLevel: string
  recommendations?: string[]
}

interface WebSocketMessage {
  type: string
  payload?: {
    content?: string
    role?: string
    userId?: string
    authorId?: string
    message?: string
    [key: string]: unknown
  }
}

interface ConversationEntry {
  role: 'client' | 'therapist'
  message: string
}

interface CoachingNote {
  authorId: string
  content: string
  timestamp: string
}

// Helper function to create deduplication key
function createMessageKey(userId: string, role: string, content: string): string {
  return `${userId}:${role}:${content}`
}

function createNoteKey(authorId: string, content: string): string {
  return `${authorId}:coaching_note:${content}`
}

export function TrainingSessionComponent() {
  const { user } = useAuth()
  // Use authenticated user ID, fallback to demo user for development/testing
  const userId = user?.id || 'demo-therapist'
  const sessionId = 'session-1'
  const [therapistResponse, setTherapistResponse] = useState('')
  const [conversation, setConversation] = useState([
    { role: 'client', message: initialClientMessage },
  ])
  const [evaluation, setEvaluation] = useState<string | null>(null)
  const [coachingNotes, setCoachingNotes] = useState<Array<{ authorId: string, content: string, timestamp: string }>>([])

  // Fishbowl Mode State
  const [role, setRole] = useState<'trainee' | 'observer'>('trainee')
  const ws = useRef<WebSocket | null>(null)
  // Use refs to avoid stale closures in WebSocket handlers
  const roleRef = useRef<'trainee' | 'observer'>(role)
  const userIdRef = useRef<string>(userId)
  // Track authentication state
  const isAuthenticatedRef = useRef<boolean>(false)
  // Track messages we've added locally to prevent duplicates from WebSocket echoes
  // Key format: `${userId}:${role}:${content}` - tracks locally added messages
  const locallyAddedMessages = useRef<Set<string>>(new Set())

  // Keep refs in sync with state
  useEffect(() => {
    roleRef.current = role
  }, [role])

  useEffect(() => {
    userIdRef.current = userId
  }, [userId])

  const memory = useConversationMemory(userId, sessionId)

  // Helper function to analyze bias
  const analyzeBias = async (
    sessionId: string,
    conversation: ConversationEntry[],
    therapistResponse: string,
    userId: string,
  ): Promise<BiasAnalysisResult | null> => {
    const sessionPayload = {
      session: {
        sessionId,
        timestamp: new Date().toISOString(),
        participantDemographics: { userId },
        scenario: 'therapist-training',
        content: [
          ...conversation,
          { role: 'therapist' as const, message: therapistResponse },
        ],
        metadata: {},
      },
    }

    try {
      const res = await fetch('/api/bias-detection/analyze', {
        method: 'POST',
        headers: { 'Content-Type': 'application/json' },
        body: JSON.stringify(sessionPayload),
      })

      if (!res.ok) {
        return null
      }
<<<<<<< HEAD
    } catch {
      // fallback: no bias result
=======

      const data = await res.json()
      if (data?.success && data?.data) {
        return data.data as BiasAnalysisResult
      }

      return null
    } catch (err) {
      console.error('Bias analysis failed:', err)
      return null
>>>>>>> 2000e4f4
    }
  }

  // Helper function to generate AI response
  const generateAIResponse = async (
    conversation: ConversationEntry[],
    therapistResponse: string,
  ): Promise<string> => {
    const payload = {
      messages: [
        ...conversation.map((entry) => ({
          role: entry.role,
          content: entry.message,
        })),
        { role: 'user', content: therapistResponse },
      ],
      model: 'mistralai/Mixtral-8x7B-Instruct-v0.2',
      temperature: 0.7,
      maxResponseTokens: 256,
    }

    try {
      const res = await fetch('/api/ai/response', {
        method: 'POST',
        headers: { 'Content-Type': 'application/json' },
        body: JSON.stringify(payload),
      })

      if (!res.ok) {
        return 'Thank you for your response.'
      }

      const data = await res.json()
      if (data?.content) {
        return data.content
      }
<<<<<<< HEAD
    } catch {
      // fallback to static reply
=======

      return 'Thank you for your response.'
    } catch (err) {
      console.error('AI response generation failed:', err)
      return 'Thank you for your response.'
>>>>>>> 2000e4f4
    }
  }

  // Helper function to format evaluation message
  const formatEvaluation = (biasResult: BiasAnalysisResult | null): string => {
    if (!biasResult) {
      return 'Bias analysis unavailable.'
    }

    const recommendations = biasResult.recommendations?.join(', ') || 'None'
    return `Bias Score: ${biasResult.overallScore} | Risk Level: ${biasResult.riskLevel}\nRecommendations: ${recommendations}`
  }

  // Helper function to handle authentication response
  const handleAuthenticated = useCallback(
    (websocket: WebSocket, sessionId: string) => {
      const currentRole = roleRef.current
      const currentUserId = userIdRef.current
      websocket.send(
        JSON.stringify({
          type: 'join_session',
          payload: {
            sessionId,
            role: currentRole,
            userId: currentUserId,
          },
        }),
      )
    },
    [],
  )

  // Helper function to handle session messages
  const handleSessionMessage = useCallback(
    (
      msg: WebSocketMessage,
      locallyAddedMessages: React.MutableRefObject<Set<string>>,
      currentRole: 'trainee' | 'observer',
      setConversation: React.Dispatch<React.SetStateAction<ConversationEntry[]>>,
    ) => {
      const messageContent = msg.payload?.content
      const messageRole = msg.payload?.role
      const messageUserId = msg.payload?.userId

      if (!messageContent || !messageRole || !messageUserId) {
        return
      }

      const messageKey = createMessageKey(messageUserId, messageRole, messageContent)

      if (locallyAddedMessages.current.has(messageKey)) {
        return
      }

      setConversation((prev) => [
        ...prev,
        { role: messageRole as 'client' | 'therapist', message: messageContent },
      ])
    },
    [],
  )

  // Helper function to handle coaching notes
  const handleCoachingNote = useCallback(
    (
      msg: WebSocketMessage,
      locallyAddedMessages: React.MutableRefObject<Set<string>>,
      setCoachingNotes: React.Dispatch<React.SetStateAction<CoachingNote[]>>,
    ) => {
      const noteContent = msg.payload?.content
      const noteAuthorId = msg.payload?.authorId

      if (!noteContent || !noteAuthorId) {
        return
      }

      const noteKey = createNoteKey(noteAuthorId, noteContent)

      if (locallyAddedMessages.current.has(noteKey)) {
        return
      }

      // Construct a proper CoachingNote object with all required fields
      // Ensure timestamp exists (server should provide it, but handle missing case)
      const coachingNote: CoachingNote = {
        authorId: noteAuthorId,
        content: noteContent,
        timestamp: msg.payload?.timestamp || new Date().toISOString(),
      }

      setCoachingNotes((prev) => [...prev, coachingNote])
    },
    [],
  )

  // Helper function to handle WebSocket messages
  const handleWebSocketMessage = useCallback(
    (
      event: MessageEvent,
      sessionId: string,
      locallyAddedMessages: React.MutableRefObject<Set<string>>,
      isAuthenticatedRef: React.MutableRefObject<boolean>,
      websocket: WebSocket,
      setConversation: React.Dispatch<React.SetStateAction<ConversationEntry[]>>,
      setCoachingNotes: React.Dispatch<React.SetStateAction<CoachingNote[]>>,
    ) => {
      try {
        const msg = JSON.parse(event.data) as WebSocketMessage

        if (msg.type === 'authenticated') {
          console.log('Authenticated with Training Server', msg.payload)
          isAuthenticatedRef.current = true
          handleAuthenticated(websocket, sessionId)
          return
        }

        if (msg.type === 'session_joined') {
          console.log('Joined session', msg.payload)
          return
        }

        if (msg.type === 'error') {
          console.error('WebSocket error:', msg.payload?.message)
          return
        }

        if (msg.type === 'session_message') {
          handleSessionMessage(
            msg,
            locallyAddedMessages,
            roleRef.current,
            setConversation,
          )
          return
        }

        if (msg.type === 'coaching_note') {
          handleCoachingNote(msg, locallyAddedMessages, setCoachingNotes)
          return
        }
      } catch (e) {
        console.error('Error parsing WS message', e)
      }
    },
    [handleAuthenticated, handleSessionMessage, handleCoachingNote],
  )

  useEffect(() => {
    // Load conversation history from memory
    memory.getConversationHistory().then((history) => {
      if (history && history.length > 0) {
        setConversation(
          history.map((m) => ({
            role: (m.metadata?.role || 'client') as 'client' | 'therapist',
            message: m.content,
          })),
        )
      }
    })
  }, [memory])

  // WebSocket Connection - only reconnect when sessionId or userId changes, not when role changes
  useEffect(() => {
    // Clear deduplication set when reconnecting (new session or user)
    locallyAddedMessages.current.clear()
    // Reset authentication state on reconnect
    isAuthenticatedRef.current = false

    // Get WebSocket URL from environment variable, fallback to localhost for development
    const wsUrl = import.meta.env.PUBLIC_TRAINING_WS_URL || 'ws://localhost:8084'
    const websocket = new WebSocket(wsUrl)
    ws.current = websocket

    websocket.onopen = async () => {
      console.log('Connected to Training Server')

      // First, authenticate with the server
      // Get actual auth token from auth context
      const authToken = await getJournalResearchAuthToken() || ''
      websocket.send(JSON.stringify({
        type: 'authenticate',
        payload: {
          token: authToken
        }
      }))
    }

    websocket.onmessage = (event) => {
      handleWebSocketMessage(
        event,
        sessionId,
        locallyAddedMessages,
        isAuthenticatedRef,
        websocket,
        setConversation,
        setCoachingNotes,
      )
    }

    websocket.onerror = (error) => {
      console.error('WebSocket error:', error)
    }

    websocket.onclose = () => {
      console.log('WebSocket connection closed')
    }

    return () => {
      // Cleanup: close the WebSocket connection when effect re-runs or component unmounts
      if (websocket.readyState === WebSocket.OPEN || websocket.readyState === WebSocket.CONNECTING) {
        websocket.close()
      }
      ws.current = null
    }
  }, [sessionId, userId, handleWebSocketMessage]) // Removed 'role' from dependencies to prevent reconnection loops

  // Helper function to send join session message
  const sendJoinSession = useCallback(
    (websocket: WebSocket, sessionId: string) => {
      const currentUserId = userIdRef.current
      websocket.send(
        JSON.stringify({
          type: 'join_session',
          payload: {
            sessionId,
            role: roleRef.current,
            userId: currentUserId,
          },
        }),
      )
    },
    [],
  )

  // Helper function to send authentication
  const sendAuthentication = useCallback(async (websocket: WebSocket) => {
    const authToken = await getJournalResearchAuthToken() || ''
    websocket.send(
      JSON.stringify({
        type: 'authenticate',
        payload: {
          token: authToken,
        },
      }),
    )
  }, [])

  // Handle role changes by sending a new join_session message without reconnecting
  useEffect(() => {
    locallyAddedMessages.current.clear()
    setConversation([{ role: 'client', message: initialClientMessage }])
    setEvaluation(null)

    if (!ws.current) {
      return
    }

    // If WebSocket is not open yet, wait for it to open before sending
    if (ws.current.readyState === WebSocket.CONNECTING) {
      const handleOpen = async () => {
        if (isAuthenticatedRef.current) {
          sendJoinSession(ws.current!, sessionId)
        } else {
          await sendAuthentication(ws.current!)
        }
        ws.current?.removeEventListener('open', handleOpen)
      }
      ws.current.addEventListener('open', handleOpen)
      return () => {
        ws.current?.removeEventListener('open', handleOpen)
      }
    }

    // If WebSocket is closed, don't attempt to send (connection will be re-established)
    if (ws.current.readyState === WebSocket.CLOSED || ws.current.readyState === WebSocket.CLOSING) {
      return
    }

    // WebSocket is OPEN, send immediately
    if (ws.current.readyState === WebSocket.OPEN) {
      if (isAuthenticatedRef.current) {
        sendJoinSession(ws.current, sessionId)
      } else {
        // Fire and forget - authentication will complete asynchronously
        sendAuthentication(ws.current).catch((error) => {
          console.error('Failed to send authentication:', error)
        })
      }
    }
  }, [role, sessionId, sendJoinSession, sendAuthentication])

  // Handle observer note submission
  const handleObserverNote = useCallback(
    (
      noteContent: string,
      userId: string,
      ws: React.MutableRefObject<WebSocket | null>,
      locallyAddedMessages: React.MutableRefObject<Set<string>>,
      setCoachingNotes: React.Dispatch<React.SetStateAction<CoachingNote[]>>,
      setTherapistResponse: React.Dispatch<React.SetStateAction<string>>,
    ) => {
      if (!noteContent.trim()) {
        return
      }

      const noteKey = createNoteKey(userId, noteContent)
      locallyAddedMessages.current.add(noteKey)

      setCoachingNotes((prev) => [
        ...prev,
        {
          authorId: userId,
          content: noteContent,
          timestamp: new Date().toISOString(),
        },
      ])

      ws.current?.send(
        JSON.stringify({
          type: 'coaching_note',
          payload: { content: noteContent },
        }),
      )

      setTherapistResponse('')
    },
    [],
  )

  // Handle trainee response submission
  const handleTraineeResponse = useCallback(
    async (
      response: string,
      conversation: ConversationEntry[],
      sessionId: string,
      userId: string,
      ws: React.MutableRefObject<WebSocket | null>,
      locallyAddedMessages: React.MutableRefObject<Set<string>>,
      memory: ReturnType<typeof useConversationMemory>,
      setConversation: React.Dispatch<React.SetStateAction<ConversationEntry[]>>,
      setEvaluation: React.Dispatch<React.SetStateAction<string | null>>,
      setTherapistResponse: React.Dispatch<React.SetStateAction<string>>,
    ) => {
      const therapistMessage: ConversationEntry = {
        role: 'therapist',
        message: response,
      }

      // Create updated conversation that includes the therapist message
      const updatedConversation = [...conversation, therapistMessage]

      setConversation((prev) => [...prev, therapistMessage])
      await memory.addMessage(response, 'user')

      const messageKey = createMessageKey(userId, 'therapist', response)
      locallyAddedMessages.current.add(messageKey)

      ws.current?.send(
        JSON.stringify({
          type: 'session_message',
          payload: { content: response, role: 'therapist' },
        }),
      )

      // Analyze bias and generate AI response in parallel
      // Pass updated conversation that includes the therapist message
      const [biasResult, nextClientMsg] = await Promise.all([
        analyzeBias(sessionId, updatedConversation, response, userId),
        generateAIResponse(updatedConversation, response),
      ])

      setEvaluation(formatEvaluation(biasResult))

      const clientMessage: ConversationEntry = {
        role: 'client',
        message: nextClientMsg,
      }

      setConversation((prev) => [...prev, clientMessage])
      await memory.addMessage(nextClientMsg, 'assistant')

      const clientMessageKey = createMessageKey(userId, 'client', nextClientMsg)
      locallyAddedMessages.current.add(clientMessageKey)

      ws.current?.send(
        JSON.stringify({
          type: 'session_message',
          payload: { content: nextClientMsg, role: 'client' },
        }),
      )

      setTherapistResponse('')
    },
    [],
  )

  const handleResponse = useCallback(async () => {
    const currentRole = roleRef.current
    const currentUserId = userIdRef.current

    if (currentRole === 'observer') {
      handleObserverNote(
        therapistResponse,
        currentUserId,
        ws,
        locallyAddedMessages,
        setCoachingNotes,
        setTherapistResponse,
      )
      return
    }

    await handleTraineeResponse(
      therapistResponse,
      conversation,
      sessionId,
      currentUserId,
      ws,
      locallyAddedMessages,
      memory,
      setConversation,
      setEvaluation,
      setTherapistResponse,
    )
  }, [
    therapistResponse,
    conversation,
    sessionId,
    memory,
    handleObserverNote,
    handleTraineeResponse,
  ])

  return (
<<<<<<< HEAD
    <div className="max-w-2xl mx-auto p-8 bg-white/5 backdrop-blur-md border border-white/10 rounded-2xl shadow-2xl">
      <h2 className="text-2xl font-bold text-white mb-6">
        Therapist Training Session
      </h2>

      <div className="mb-6 space-y-4 max-h-96 overflow-y-auto">
        {conversation.map((entry, idx) => (
          <div
            key={idx}
            className={`p-4 rounded-lg ${entry.role === 'client'
              ? 'bg-blue-500/20 border-l-4 border-blue-500'
              : 'bg-green-500/20 border-l-4 border-green-500'
              }`}
          >
            <div className="font-semibold text-sm text-gray-300 mb-1">
              {entry.role === 'client' ? 'Client' : 'Therapist'}
=======
    <div className="max-w-4xl mx-auto p-8 bg-white/5 backdrop-blur-md border border-white/10 rounded-2xl shadow-2xl grid grid-cols-1 md:grid-cols-3 gap-6">
      <div className="md:col-span-2">
        <div className="flex justify-between items-center mb-6">
          <h2 className="text-2xl font-bold text-white">
            Therapist Training Session
          </h2>
          <div className="flex space-x-2">
            <button
              onClick={() => setRole('trainee')}
              className={`px-3 py-1 rounded text-sm ${role === 'trainee' ? 'bg-blue-600 text-white' : 'bg-gray-700 text-gray-300'}`}
            >
              Trainee
            </button>
            <button
              onClick={() => setRole('observer')}
              className={`px-3 py-1 rounded text-sm ${role === 'observer' ? 'bg-purple-600 text-white' : 'bg-gray-700 text-gray-300'}`}
            >
              Observer
            </button>
          </div>
        </div>

        <div className="mb-6 space-y-4 max-h-96 overflow-y-auto">
          {conversation.map((entry, idx) => (
            <div
              key={idx}
              className={`p-4 rounded-lg ${entry.role === 'client'
                ? 'bg-blue-500/20 border-l-4 border-blue-500'
                : 'bg-green-500/20 border-l-4 border-green-500'
                }`}
            >
              <div className="font-semibold text-sm text-gray-300 mb-1">
                {entry.role === 'client' ? 'Client' : 'Therapist'}
              </div>
              <div className="text-white">{entry.message}</div>
>>>>>>> 2000e4f4
            </div>
          ))}
        </div>

        <div className="space-y-4">
          <textarea
            value={therapistResponse}
            onChange={(e) => setTherapistResponse(e.target.value)}
            rows={3}
            className={`w-full p-3 bg-white/10 border border-white/20 rounded-lg text-white placeholder-gray-400 focus:outline-none focus:ring-2 ${role === 'observer' ? 'focus:ring-purple-500' : 'focus:ring-blue-500'}`}
            placeholder={role === 'observer' ? "Add a coaching note..." : "Type your therapeutic response..."}
          />

          <button
            onClick={handleResponse}
            disabled={!therapistResponse.trim()}
            className={`w-full py-3 px-6 font-medium rounded-lg transition-colors text-white ${role === 'observer'
              ? 'bg-purple-600 hover:bg-purple-700 disabled:bg-gray-600'
              : 'bg-blue-600 hover:bg-blue-700 disabled:bg-gray-600'
              }`}
          >
            {role === 'observer' ? 'Send Note' : 'Send Response'}
          </button>
        </div>

        {evaluation && (
          <div className="mt-6 p-4 bg-yellow-500/20 border border-yellow-500/30 rounded-lg">
            <div className="font-semibold text-yellow-300 mb-2">AI Feedback</div>
            <div className="text-white whitespace-pre-line">{evaluation}</div>
          </div>
        )}
      </div>

      {/* Sidebar for Coaching Notes */}
      <div className="md:col-span-1 bg-black/20 rounded-xl p-4">
        <h3 className="text-lg font-semibold text-purple-300 mb-4">Coaching Notes</h3>
        {coachingNotes.length === 0 ? (
          <div className="text-gray-400 text-sm italic">No notes yet.</div>
        ) : (
          <div className="space-y-3 max-h-[500px] overflow-y-auto">
            {coachingNotes.map((note, i) => (
              <div key={i} className="bg-purple-900/30 border border-purple-500/30 p-3 rounded text-sm">
                <div className="text-purple-200 mb-1">{note.content}</div>
                <div className="text-purple-400/50 text-xs">{new Date(note.timestamp).toLocaleTimeString()}</div>
              </div>
            ))}
          </div>
        )}
      </div>
    </div>
  )
}<|MERGE_RESOLUTION|>--- conflicted
+++ resolved
@@ -112,10 +112,6 @@
       if (!res.ok) {
         return null
       }
-<<<<<<< HEAD
-    } catch {
-      // fallback: no bias result
-=======
 
       const data = await res.json()
       if (data?.success && data?.data) {
@@ -126,7 +122,6 @@
     } catch (err) {
       console.error('Bias analysis failed:', err)
       return null
->>>>>>> 2000e4f4
     }
   }
 
@@ -163,16 +158,11 @@
       if (data?.content) {
         return data.content
       }
-<<<<<<< HEAD
-    } catch {
-      // fallback to static reply
-=======
 
       return 'Thank you for your response.'
     } catch (err) {
       console.error('AI response generation failed:', err)
       return 'Thank you for your response.'
->>>>>>> 2000e4f4
     }
   }
 
@@ -607,24 +597,6 @@
   ])
 
   return (
-<<<<<<< HEAD
-    <div className="max-w-2xl mx-auto p-8 bg-white/5 backdrop-blur-md border border-white/10 rounded-2xl shadow-2xl">
-      <h2 className="text-2xl font-bold text-white mb-6">
-        Therapist Training Session
-      </h2>
-
-      <div className="mb-6 space-y-4 max-h-96 overflow-y-auto">
-        {conversation.map((entry, idx) => (
-          <div
-            key={idx}
-            className={`p-4 rounded-lg ${entry.role === 'client'
-              ? 'bg-blue-500/20 border-l-4 border-blue-500'
-              : 'bg-green-500/20 border-l-4 border-green-500'
-              }`}
-          >
-            <div className="font-semibold text-sm text-gray-300 mb-1">
-              {entry.role === 'client' ? 'Client' : 'Therapist'}
-=======
     <div className="max-w-4xl mx-auto p-8 bg-white/5 backdrop-blur-md border border-white/10 rounded-2xl shadow-2xl grid grid-cols-1 md:grid-cols-3 gap-6">
       <div className="md:col-span-2">
         <div className="flex justify-between items-center mb-6">
@@ -660,7 +632,6 @@
                 {entry.role === 'client' ? 'Client' : 'Therapist'}
               </div>
               <div className="text-white">{entry.message}</div>
->>>>>>> 2000e4f4
             </div>
           ))}
         </div>
