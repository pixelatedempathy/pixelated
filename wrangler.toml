--- conflicted
+++ resolved
@@ -135,79 +135,21 @@
 # ]
 
 # Miniflare configuration for local development
-<<<<<<< HEAD
 [miniflare]
 kv_persist = true
 cache_persist = true
 d1_persist = true
 r2_persist = true
 
-# Development environment
-[env.development]
-name = "pixelated-empathy-dev"
-vars = { NODE_ENV = "development", PUBLIC_SITE_URL = "http://localhost:4321" }
-
-# Staging environment
-[env.staging]
-name = "pixelated-empathy-staging"
-vars = { NODE_ENV = "staging", PUBLIC_SITE_URL = "https://staging.pixelatedempathy.com" }
-=======
-# [miniflare]
-# kv_persist = true
-# cache_persist = true
-# d1_persist = true
-# r2_persist = true
-
 # Preview environment (for PR previews and development)
 [env.preview]
 name = "pixelated-empathy-preview"
 vars = { NODE_ENV = "preview", PUBLIC_SITE_URL = "https://preview.pixelatedempathy.com" }
-[[env.preview.r2_buckets]]
-binding = "PIXELATED_ASSETS"
-bucket_name = "pixelated-assets"
-preview_bucket_name = "pixelated-assets-preview"
-
-[[env.preview.r2_buckets]]
-binding = "UPLOADS"
-bucket_name = "pixelated-uploads"
-preview_bucket_name = "pixelated-uploads-preview"
-
-[env.preview.ai]
-binding = "AI"
->>>>>>> d32c43f4
 
 # Production environment
 [env.production]
 name = "pixelated-empathy"
 vars = { NODE_ENV = "production", PUBLIC_SITE_URL = "https://pixelatedempathy.com" }
-<<<<<<< HEAD
-routes = [
-  { pattern = "pixelatedempathy.com/*", custom_domain = true },
-  { pattern = "www.pixelatedempathy.com/*", custom_domain = true }
-]
-
-# Site configuration (for Pages)
-# Note: For Cloudflare Pages SSR deployment:
-# 1. Use build command: DEPLOY_TARGET=cloudflare pnpm build (or pnpm build:cloudflare)
-# 2. Set Build output directory: dist/client
-# 3. Set Build command: DEPLOY_TARGET=cloudflare pnpm build
-# 4. The Cloudflare adapter will create functions/ directory automatically
-[site]
-bucket = "./dist/client"
-=======
-[[env.production.r2_buckets]]
-binding = "PIXELATED_ASSETS"
-bucket_name = "pixelated-assets"
-preview_bucket_name = "pixelated-assets-preview"
-
-[[env.production.r2_buckets]]
-binding = "UPLOADS"
-bucket_name = "pixelated-uploads"
-preview_bucket_name = "pixelated-uploads-preview"
-
-[env.production.ai]
-binding = "AI"
->>>>>>> d32c43f4
 
 # Placement (for regional deployment)
 # [placement]
