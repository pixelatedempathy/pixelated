--- conflicted
+++ resolved
@@ -1,8 +1,4 @@
-<<<<<<< HEAD
 import type { FC } from 'react'
-=======
-import { FC } from 'react'
->>>>>>> 51045155
 import type { PresentingProblemEvent } from '../../lib/types/psychology-pipeline'
 
 interface PresentingProblemVisualizationProps {
@@ -18,17 +14,9 @@
     // Simple sorting by extracting numbers from time strings
     const getTimeValue = (timeStr: string) => {
       const match = timeStr.match(/(\d+)\s*(month|week|day|year)/i)
-<<<<<<< HEAD
       if (match && match[1] && match[2]) {
         const num = parseInt(match[1], 10)
         const unit = match[2].toLowerCase()
-=======
-      if (!match) {
-        return 0
-      }
-      const num = parseInt(match[1] || '0')
-      const unit = (match[2] || '').toLowerCase()
->>>>>>> 51045155
 
         switch (unit) {
           case 'year':
