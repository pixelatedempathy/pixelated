--- conflicted
+++ resolved
@@ -3,19 +3,11 @@
  * Coordinates security responses across multiple systems based on threat intelligence
  */
 
-<<<<<<< HEAD
-import { EventEmitter } from 'events';
-import { Redis } from 'ioredis';
-import { MongoClient } from 'mongodb';
-import * as tf from '@tensorflow/tfjs';
-import crypto from 'node:crypto';
-=======
 import { EventEmitter } from 'events'
 import { Redis } from 'ioredis'
 import { MongoClient } from 'mongodb'
 import * as tf from '@tensorflow/tfjs'
 import crypto from 'node:crypto'
->>>>>>> cb8b3547
 
 export interface ThreatResponse {
   responseId: string
@@ -374,17 +366,11 @@
     const mlAnalysis = await this.decisionEngine.analyzeThreat(threatData)
 
     // Calculate threat severity and impact
-<<<<<<< HEAD
-    const severity = this.calculateThreatSeverity(threatData, mlAnalysis);
-    const impact = this.calculateThreatImpact(threatData, mlAnalysis);
-    const { confidence } = mlAnalysis;
-=======
     const severity = this.calculateThreatSeverity(threatData, mlAnalysis)
     const estimatedImpact = this.calculateThreatImpact(threatData, mlAnalysis)
     const { confidence } = mlAnalysis
 
     const data = threatData as ThreatData
->>>>>>> cb8b3547
 
     return {
       threatId: data.threatId,
